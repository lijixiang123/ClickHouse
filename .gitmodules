[submodule "contrib/poco"]
	path = contrib/poco
	url = https://github.com/ClickHouse-Extras/poco.git
	branch = clickhouse
[submodule "contrib/zstd"]
	path = contrib/zstd
	url = https://github.com/facebook/zstd.git
[submodule "contrib/lz4"]
	path = contrib/lz4
	url = https://github.com/lz4/lz4.git
[submodule "contrib/librdkafka"]
	path = contrib/librdkafka
	url = https://github.com/ClickHouse-Extras/librdkafka.git
[submodule "contrib/cctz"]
	path = contrib/cctz
	url = https://github.com/ClickHouse-Extras/cctz.git
[submodule "contrib/zlib-ng"]
	path = contrib/zlib-ng
	url = https://github.com/ClickHouse-Extras/zlib-ng.git
	branch = clickhouse
[submodule "contrib/googletest"]
	path = contrib/googletest
	url = https://github.com/google/googletest.git
[submodule "contrib/capnproto"]
	path = contrib/capnproto
	url = https://github.com/capnproto/capnproto.git
[submodule "contrib/double-conversion"]
	path = contrib/double-conversion
	url = https://github.com/google/double-conversion.git
[submodule "contrib/re2"]
	path = contrib/re2
	url = https://github.com/google/re2.git
[submodule "contrib/llvm"]
	path = contrib/llvm
	url = https://github.com/ClickHouse-Extras/llvm
[submodule "contrib/mariadb-connector-c"]
	path = contrib/mariadb-connector-c
	url = https://github.com/ClickHouse-Extras/mariadb-connector-c.git
[submodule "contrib/jemalloc"]
	path = contrib/jemalloc
	url = https://github.com/ClickHouse-Extras/jemalloc.git
[submodule "contrib/unixodbc"]
	path = contrib/unixodbc
	url = https://github.com/ClickHouse-Extras/UnixODBC.git
[submodule "contrib/protobuf"]
	path = contrib/protobuf
	url = https://github.com/ClickHouse-Extras/protobuf.git
[submodule "contrib/boost"]
	path = contrib/boost
	url = https://github.com/ClickHouse-Extras/boost.git
[submodule "contrib/base64"]
	path = contrib/base64
	url = https://github.com/ClickHouse-Extras/Turbo-Base64.git
[submodule "contrib/arrow"]
	path = contrib/arrow
	url = https://github.com/apache/arrow
[submodule "contrib/thrift"]
	path = contrib/thrift
	url = https://github.com/apache/thrift.git
[submodule "contrib/libhdfs3"]
	path = contrib/libhdfs3
	url = https://github.com/ClickHouse-Extras/libhdfs3.git
[submodule "contrib/libxml2"]
	path = contrib/libxml2
	url = https://github.com/GNOME/libxml2.git
[submodule "contrib/libgsasl"]
	path = contrib/libgsasl
	url = https://github.com/ClickHouse-Extras/libgsasl.git
[submodule "contrib/libcxx"]
	path = contrib/libcxx
	url = https://github.com/ClickHouse-Extras/libcxx.git
[submodule "contrib/libcxxabi"]
	path = contrib/libcxxabi
	url = https://github.com/ClickHouse-Extras/libcxxabi.git
[submodule "contrib/snappy"]
	path = contrib/snappy
	url = https://github.com/google/snappy
[submodule "contrib/cppkafka"]
	path = contrib/cppkafka
	url = https://github.com/mfontanini/cppkafka.git
[submodule "contrib/brotli"]
	path = contrib/brotli
	url = https://github.com/google/brotli.git
[submodule "contrib/h3"]
	path = contrib/h3
	url = https://github.com/uber/h3
[submodule "contrib/hyperscan"]
	path = contrib/hyperscan
	url = https://github.com/ClickHouse-Extras/hyperscan.git
[submodule "contrib/libunwind"]
	path = contrib/libunwind
	url = https://github.com/ClickHouse-Extras/libunwind.git
[submodule "contrib/simdjson"]
	path = contrib/simdjson
	url = https://github.com/ClickHouse-Extras/simdjson.git
[submodule "contrib/rapidjson"]
	path = contrib/rapidjson
	url = https://github.com/ClickHouse-Extras/rapidjson
[submodule "contrib/fastops"]
	path = contrib/fastops
	url = https://github.com/ClickHouse-Extras/fastops
[submodule "contrib/orc"]
	path = contrib/orc
	url = https://github.com/apache/orc
[submodule "contrib/sparsehash-c11"]
	path = contrib/sparsehash-c11
	url = https://github.com/sparsehash/sparsehash-c11.git
[submodule "contrib/grpc"]
	path = contrib/grpc
	url = https://github.com/ClickHouse-Extras/grpc.git
[submodule "contrib/aws"]
	path = contrib/aws
	url = https://github.com/ClickHouse-Extras/aws-sdk-cpp.git
[submodule "aws-c-event-stream"]
	path = contrib/aws-c-event-stream
	url = https://github.com/ClickHouse-Extras/aws-c-event-stream.git
[submodule "aws-c-common"]
	path = contrib/aws-c-common
	url = https://github.com/ClickHouse-Extras/aws-c-common.git
[submodule "aws-checksums"]
	path = contrib/aws-checksums
	url = https://github.com/ClickHouse-Extras/aws-checksums.git
[submodule "contrib/curl"]
	path = contrib/curl
	url = https://github.com/curl/curl.git
[submodule "contrib/openssl"]
	path = contrib/openssl
	url = https://github.com/ClickHouse-Extras/openssl.git
[submodule "contrib/icudata"]
	path = contrib/icudata
	url = https://github.com/ClickHouse-Extras/icudata.git
[submodule "contrib/icu"]
	path = contrib/icu
	url = https://github.com/unicode-org/icu.git
[submodule "contrib/flatbuffers"]
	path = contrib/flatbuffers
	url = https://github.com/google/flatbuffers.git
[submodule "contrib/libc-headers"]
	path = contrib/libc-headers
	url = https://github.com/ClickHouse-Extras/libc-headers.git
[submodule "contrib/replxx"]
	path = contrib/replxx
	url = https://github.com/ClickHouse-Extras/replxx.git
[submodule "contrib/ryu"]
	path = contrib/ryu
	url = https://github.com/ClickHouse-Extras/ryu.git
[submodule "contrib/avro"]
	path = contrib/avro
	url = https://github.com/ClickHouse-Extras/avro.git
	ignore = untracked
[submodule "contrib/msgpack-c"]
	path = contrib/msgpack-c
	url = https://github.com/msgpack/msgpack-c
[submodule "contrib/libcpuid"]
	path = contrib/libcpuid
	url = https://github.com/ClickHouse-Extras/libcpuid.git
[submodule "contrib/openldap"]
	path = contrib/openldap
	url = https://github.com/openldap/openldap.git
[submodule "contrib/AMQP-CPP"]
	path = contrib/AMQP-CPP
	url = https://github.com/ClickHouse-Extras/AMQP-CPP.git
[submodule "contrib/cassandra"]
	path = contrib/cassandra
	url = https://github.com/ClickHouse-Extras/cpp-driver.git
	branch = clickhouse
[submodule "contrib/libuv"]
	path = contrib/libuv
	url = https://github.com/ClickHouse-Extras/libuv.git
	branch = clickhouse
[submodule "contrib/fmtlib"]
	path = contrib/fmtlib
	url = https://github.com/fmtlib/fmt.git
[submodule "contrib/sentry-native"]
	path = contrib/sentry-native
	url = https://github.com/ClickHouse-Extras/sentry-native.git
[submodule "contrib/gcem"]
	path = contrib/gcem
	url = https://github.com/kthohr/gcem.git
[submodule "contrib/stats"]
	path = contrib/stats
	url = https://github.com/kthohr/stats.git
[submodule "contrib/krb5"]
	path = contrib/krb5
	url = https://github.com/krb5/krb5
[submodule "contrib/cyrus-sasl"]
	path = contrib/cyrus-sasl
	url = https://github.com/cyrusimap/cyrus-sasl
	branch = cyrus-sasl-2.1
[submodule "contrib/croaring"]
	path = contrib/croaring
	url = https://github.com/RoaringBitmap/CRoaring
	branch = v0.2.66
<<<<<<< HEAD
[submodule "contrib/xz"]
	path = contrib/xz
	url = https://github.com/xz-mirror/xz
[submodule "contrib/fast-lzma2"]
	path = contrib/fast-lzma2
	url = https://github.com/conor42/fast-lzma2
=======
[submodule "contrib/miniselect"]
	path = contrib/miniselect
	url = https://github.com/danlark1/miniselect
>>>>>>> 8e847663
<|MERGE_RESOLUTION|>--- conflicted
+++ resolved
@@ -17,7 +17,6 @@
 [submodule "contrib/zlib-ng"]
 	path = contrib/zlib-ng
 	url = https://github.com/ClickHouse-Extras/zlib-ng.git
-	branch = clickhouse
 [submodule "contrib/googletest"]
 	path = contrib/googletest
 	url = https://github.com/google/googletest.git
@@ -191,15 +190,9 @@
 	path = contrib/croaring
 	url = https://github.com/RoaringBitmap/CRoaring
 	branch = v0.2.66
-<<<<<<< HEAD
-[submodule "contrib/xz"]
-	path = contrib/xz
-	url = https://github.com/xz-mirror/xz
-[submodule "contrib/fast-lzma2"]
-	path = contrib/fast-lzma2
-	url = https://github.com/conor42/fast-lzma2
-=======
 [submodule "contrib/miniselect"]
 	path = contrib/miniselect
 	url = https://github.com/danlark1/miniselect
->>>>>>> 8e847663
+[submodule "contrib/xz"]
+       path = contrib/xz
+       url = https://github.com/xz-mirror/xz