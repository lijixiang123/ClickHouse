#include <filesystem>

#include <Interpreters/DDLWorker.h>
#include <Interpreters/DDLTask.h>
#include <Parsers/ASTAlterQuery.h>
#include <Parsers/ASTDropQuery.h>
#include <Parsers/ASTOptimizeQuery.h>
#include <Parsers/ASTQueryWithOnCluster.h>
#include <Parsers/ASTQueryWithTableAndOutput.h>
#include <Parsers/ParserQuery.h>
#include <Parsers/parseQuery.h>
#include <Parsers/queryToString.h>
#include <IO/WriteHelpers.h>
#include <IO/ReadHelpers.h>
#include <IO/ReadBufferFromString.h>
#include <Storages/IStorage.h>
#include <Interpreters/executeQuery.h>
#include <Interpreters/Cluster.h>
#include <Interpreters/Context.h>
#include <Common/setThreadName.h>
#include <Common/randomSeed.h>
#include <Common/ZooKeeper/ZooKeeper.h>
#include <Common/ZooKeeper/KeeperException.h>
#include <Common/isLocalAddress.h>
#include <Storages/StorageReplicatedMergeTree.h>
#include <Poco/Timestamp.h>
#include <common/sleep.h>
#include <common/getFQDNOrHostName.h>
#include <common/logger_useful.h>
#include <random>
#include <pcg_random.hpp>

namespace fs = std::filesystem;


namespace DB
{

namespace ErrorCodes
{
    extern const int LOGICAL_ERROR;
    extern const int TIMEOUT_EXCEEDED;
    extern const int UNFINISHED;
    extern const int NOT_A_LEADER;
    extern const int KEEPER_EXCEPTION;
    extern const int CANNOT_ASSIGN_ALTER;
    extern const int CANNOT_ALLOCATE_MEMORY;
    extern const int MEMORY_LIMIT_EXCEEDED;
}


namespace
{

/** Caveats: usage of locks in ZooKeeper is incorrect in 99% of cases,
  *  and highlights your poor understanding of distributed systems.
  *
  * It's only correct if all the operations that are performed under lock
  *  are atomically checking that the lock still holds
  *  or if we ensure that these operations will be undone if lock is lost
  *  (due to ZooKeeper session loss) that's very difficult to achieve.
  *
  * It's Ok if every operation that we perform under lock is actually operation in ZooKeeper.
  *
  * In 1% of cases when you can correctly use Lock, the logic is complex enough, so you don't need this class.
  *
  * TLDR: Don't use this code.
  * We only have a few cases of it's usage and it will be removed.
  */
class ZooKeeperLock
{
public:
    /// lock_prefix - path where the ephemeral lock node will be created
    /// lock_name - the name of the ephemeral lock node
    ZooKeeperLock(
        const zkutil::ZooKeeperPtr & zookeeper_,
        const std::string & lock_prefix_,
        const std::string & lock_name_,
        const std::string & lock_message_ = "")
    :
        zookeeper(zookeeper_),
        lock_path(fs::path(lock_prefix_) / lock_name_),
        lock_message(lock_message_),
        log(&Poco::Logger::get("zkutil::Lock"))
    {
        zookeeper->createIfNotExists(lock_prefix_, "");
    }

    ~ZooKeeperLock()
    {
        try
        {
            unlock();
        }
        catch (...)
        {
            DB::tryLogCurrentException(__PRETTY_FUNCTION__);
        }
    }

    void unlock()
    {
        Coordination::Stat stat;
        std::string dummy;
        bool result = zookeeper->tryGet(lock_path, dummy, &stat);

        if (result && stat.ephemeralOwner == zookeeper->getClientID())
            zookeeper->remove(lock_path, -1);
        else
            LOG_WARNING(log, "Lock is lost. It is normal if session was expired. Path: {}/{}", lock_path, lock_message);
    }

    bool tryLock()
    {
        std::string dummy;
        Coordination::Error code = zookeeper->tryCreate(lock_path, lock_message, zkutil::CreateMode::Ephemeral, dummy);

        if (code == Coordination::Error::ZNODEEXISTS)
        {
            return false;
        }
        else if (code == Coordination::Error::ZOK)
        {
            return true;
        }
        else
        {
            throw Coordination::Exception(code);
        }
    }

private:
    zkutil::ZooKeeperPtr zookeeper;

    std::string lock_path;
    std::string lock_message;
    Poco::Logger * log;

};

std::unique_ptr<ZooKeeperLock> createSimpleZooKeeperLock(
    const zkutil::ZooKeeperPtr & zookeeper, const String & lock_prefix, const String & lock_name, const String & lock_message)
{
    return std::make_unique<ZooKeeperLock>(zookeeper, lock_prefix, lock_name, lock_message);
}

}


DDLWorker::DDLWorker(int pool_size_, const std::string & zk_root_dir, const Context & context_, const Poco::Util::AbstractConfiguration * config, const String & prefix,
                     const String & logger_name, const CurrentMetrics::Metric * max_entry_metric_)
    : context(context_)
    , log(&Poco::Logger::get(logger_name))
    , pool_size(pool_size_)
    , max_entry_metric(max_entry_metric_)
{
    if (max_entry_metric)
        CurrentMetrics::set(*max_entry_metric, 0);

    if (1 < pool_size)
    {
        LOG_WARNING(log, "DDLWorker is configured to use multiple threads. "
                         "It's not recommended because queries can be reordered. Also it may cause some unknown issues to appear.");
        worker_pool = std::make_unique<ThreadPool>(pool_size);
    }

    queue_dir = zk_root_dir;
    if (queue_dir.back() == '/')
        queue_dir.resize(queue_dir.size() - 1);

    if (config)
    {
        task_max_lifetime = config->getUInt64(prefix + ".task_max_lifetime", static_cast<UInt64>(task_max_lifetime));
        cleanup_delay_period = config->getUInt64(prefix + ".cleanup_delay_period", static_cast<UInt64>(cleanup_delay_period));
        max_tasks_in_queue = std::max<UInt64>(1, config->getUInt64(prefix + ".max_tasks_in_queue", max_tasks_in_queue));

        if (config->has(prefix + ".profile"))
            context.setSetting("profile", config->getString(prefix + ".profile"));
    }

    if (context.getSettingsRef().readonly)
    {
        LOG_WARNING(log, "Distributed DDL worker is run with readonly settings, it will not be able to execute DDL queries Set appropriate system_profile or distributed_ddl.profile to fix this.");
    }

    host_fqdn = getFQDNOrHostName();
    host_fqdn_id = Cluster::Address::toString(host_fqdn, context.getTCPPort());
}

void DDLWorker::startup()
{
    main_thread = ThreadFromGlobalPool(&DDLWorker::runMainThread, this);
    cleanup_thread = ThreadFromGlobalPool(&DDLWorker::runCleanupThread, this);
}

void DDLWorker::shutdown()
{
    stop_flag = true;
    queue_updated_event->set();
    cleanup_event->set();

    if (main_thread.joinable())
        main_thread.join();
    if (cleanup_thread.joinable())
        cleanup_thread.join();

    worker_pool.reset();
}

DDLWorker::~DDLWorker()
{
    DDLWorker::shutdown();
}


ZooKeeperPtr DDLWorker::tryGetZooKeeper() const
{
    std::lock_guard lock(zookeeper_mutex);
    return current_zookeeper;
}

ZooKeeperPtr DDLWorker::getAndSetZooKeeper()
{
    std::lock_guard lock(zookeeper_mutex);

    if (!current_zookeeper || current_zookeeper->expired())
        current_zookeeper = context.getZooKeeper();

    return current_zookeeper;
}


DDLTaskPtr DDLWorker::initAndCheckTask(const String & entry_name, String & out_reason, const ZooKeeperPtr & zookeeper)
{
    String node_data;
    String entry_path = fs::path(queue_dir) / entry_name;

    auto task = std::make_unique<DDLTask>(entry_name, entry_path);

    if (!zookeeper->tryGet(entry_path, node_data))
    {
        /// It is Ok that node could be deleted just now. It means that there are no current host in node's host list.
        out_reason = "The task was deleted";
        return {};
    }

    auto write_error_status = [&](const String & host_id, const String & error_message, const String & reason)
    {
        LOG_ERROR(log, "Cannot parse DDL task {}: {}. Will try to send error status: {}", entry_name, reason, error_message);
        createStatusDirs(entry_path, zookeeper);
        zookeeper->tryCreate(fs::path(entry_path) / "finished" / host_id, error_message, zkutil::CreateMode::Persistent);
    };

    try
    {
        /// Stage 1: parse entry
        task->entry.parse(node_data);
    }
    catch (...)
    {
        /// What should we do if we even cannot parse host name and therefore cannot properly submit execution status?
        /// We can try to create fail node using FQDN if it equal to host name in cluster config attempt will be successful.
        /// Otherwise, that node will be ignored by DDLQueryStatusInputStream.
        out_reason = "Incorrect task format";
        write_error_status(host_fqdn_id, ExecutionStatus::fromCurrentException().serializeText(), out_reason);
        return {};
    }

    /// Stage 2: resolve host_id and check if we should execute query or not
    if (!task->findCurrentHostID(context, log))
    {
        out_reason = "There is no a local address in host list";
        return {};
    }

    try
    {
        /// Stage 3.1: parse query
        task->parseQueryFromEntry(context);
        /// Stage 3.2: check cluster and find the host in cluster
        task->setClusterInfo(context, log);
    }
    catch (...)
    {
        out_reason = "Cannot parse query or obtain cluster info";
        write_error_status(task->host_id_str, ExecutionStatus::fromCurrentException().serializeText(), out_reason);
        return {};
    }

    if (zookeeper->exists(task->getFinishedNodePath()))
    {
        out_reason = "Task has been already processed";
        return {};
    }

    /// Now task is ready for execution
    return task;
}


static void filterAndSortQueueNodes(Strings & all_nodes)
{
    all_nodes.erase(std::remove_if(all_nodes.begin(), all_nodes.end(), [] (const String & s) { return !startsWith(s, "query-"); }), all_nodes.end());
    std::sort(all_nodes.begin(), all_nodes.end());
}

void DDLWorker::scheduleTasks()
{
    LOG_DEBUG(log, "Scheduling tasks");
    auto zookeeper = tryGetZooKeeper();

    for (auto & task : current_tasks)
    {
        /// Main thread of DDLWorker was restarted, probably due to lost connection with ZooKeeper.
        /// We have some unfinished tasks. To avoid duplication of some queries, try to write execution status.
        bool task_still_exists = zookeeper->exists(task->entry_path);
        bool status_written = zookeeper->exists(task->getFinishedNodePath());
        if (task->was_executed && !status_written && task_still_exists)
        {
            processTask(*task);
        }
    }

    Strings queue_nodes = zookeeper->getChildren(queue_dir, nullptr, queue_updated_event);
    filterAndSortQueueNodes(queue_nodes);
    if (queue_nodes.empty())
    {
        LOG_TRACE(log, "No tasks to schedule");
        return;
    }
    else if (max_tasks_in_queue < queue_nodes.size())
        cleanup_event->set();

    bool server_startup = current_tasks.empty();
    auto begin_node = queue_nodes.begin();

    if (!server_startup)
    {
        /// We will recheck status of last executed tasks. It's useful if main thread was just restarted.
        auto & min_task = *std::min_element(current_tasks.begin(), current_tasks.end());
        String min_entry_name = last_skipped_entry_name ? std::min(min_task->entry_name, *last_skipped_entry_name) : min_task->entry_name;
        begin_node = std::upper_bound(queue_nodes.begin(), queue_nodes.end(), min_entry_name);
        current_tasks.clear();
    }

    assert(current_tasks.empty());

    for (auto it = begin_node; it != queue_nodes.end() && !stop_flag; ++it)
    {
        String entry_name = *it;
        LOG_TRACE(log, "Checking task {}", entry_name);

        String reason;
        auto task = initAndCheckTask(entry_name, reason, zookeeper);
        if (!task)
        {
            LOG_DEBUG(log, "Will not execute task {}: {}", entry_name, reason);
            updateMaxDDLEntryID(entry_name);
            last_skipped_entry_name.emplace(entry_name);
            continue;
        }

        auto & saved_task = saveTask(std::move(task));

        if (worker_pool)
        {
            worker_pool->scheduleOrThrowOnError([this, &saved_task]()
            {
                setThreadName("DDLWorkerExec");
                processTask(saved_task);
            });
        }
        else
        {
            processTask(saved_task);
        }
    }
}

DDLTaskBase & DDLWorker::saveTask(DDLTaskPtr && task)
{
    current_tasks.remove_if([](const DDLTaskPtr & t) { return t->completely_processed.load(); });
    assert(current_tasks.size() <= pool_size);
    current_tasks.emplace_back(std::move(task));
    return *current_tasks.back();
}

bool DDLWorker::tryExecuteQuery(const String & query, DDLTaskBase & task)
{
    /// Add special comment at the start of query to easily identify DDL-produced queries in query_log
    String query_prefix = "/* ddl_entry=" + task.entry_name + " */ ";
    String query_to_execute = query_prefix + query;

    ReadBufferFromString istr(query_to_execute);
    String dummy_string;
    WriteBufferFromString ostr(dummy_string);
    std::optional<CurrentThread::QueryScope> query_scope;

    try
    {
        auto query_context = task.makeQueryContext(context);
        if (!task.is_initial_query)
            query_scope.emplace(*query_context);
        executeQuery(istr, ostr, !task.is_initial_query, *query_context, {});

        if (auto txn = query_context->getMetadataTransaction())
        {
            if (txn->state == MetadataTransaction::CREATED)
                txn->commit();
        }
    }
    catch (const DB::Exception & e)
    {
        if (task.is_initial_query)
            throw;

        task.execution_status = ExecutionStatus::fromCurrentException();
        tryLogCurrentException(log, "Query " + query + " wasn't finished successfully");

        /// We use return value of tryExecuteQuery(...) in tryExecuteQueryOnLeaderReplica(...) to determine
        /// if replica has stopped being leader and we should retry query.
        /// However, for the majority of exceptions there is no sense to retry, because most likely we will just
        /// get the same exception again. So we return false only for several special exception codes,
        /// and consider query as executed with status "failed" and return true in other cases.
        bool no_sense_to_retry = e.code() != ErrorCodes::KEEPER_EXCEPTION &&
                                 e.code() != ErrorCodes::NOT_A_LEADER &&
                                 e.code() != ErrorCodes::CANNOT_ASSIGN_ALTER &&
                                 e.code() != ErrorCodes::CANNOT_ALLOCATE_MEMORY &&
                                 e.code() != ErrorCodes::MEMORY_LIMIT_EXCEEDED;
        return no_sense_to_retry;
    }
    catch (...)
    {
        if (task.is_initial_query)
            throw;

        task.execution_status = ExecutionStatus::fromCurrentException();
        tryLogCurrentException(log, "Query " + query + " wasn't finished successfully");

        /// We don't know what exactly happened, but maybe it's Poco::NetException or std::bad_alloc,
        /// so we consider unknown exception as retryable error.
        return false;
    }

    task.execution_status = ExecutionStatus(0);
    LOG_DEBUG(log, "Executed query: {}", query);

    return true;
}

void DDLWorker::updateMaxDDLEntryID(const String & entry_name)
{
<<<<<<< HEAD
    UInt64 id = DDLTaskBase::getLogEntryNumber(entry_name);
=======
    auto & task = *task_ptr;

    while (!stop_flag)
    {
        try
        {
            processTask(task);
            return;
        }
        catch (const Coordination::Exception & e)
        {
            if (Coordination::isHardwareError(e.code))
            {
                recoverZooKeeper();
            }
            else
            {
                LOG_ERROR(log, "Unexpected ZooKeeper error: {}.", getCurrentExceptionMessage(true));
                throw;
            }
        }
        catch (...)
        {
            LOG_WARNING(log, "An error occurred while processing task {} ({}) : {}", task.entry_name, task.entry.query, getCurrentExceptionMessage(true));
        }
    }
}


void DDLWorker::updateMaxDDLEntryID(const DDLTask & task)
{
    DB::ReadBufferFromString in(task.entry_name);
    DB::assertString("query-", in);
    UInt64 id;
    readText(id, in);
>>>>>>> dab23568
    auto prev_id = max_id.load(std::memory_order_relaxed);
    while (prev_id < id)
    {
        if (max_id.compare_exchange_weak(prev_id, id))
        {
            if (max_entry_metric)
                CurrentMetrics::set(*max_entry_metric, id);
            break;
        }
    }
}

void DDLWorker::processTask(DDLTaskBase & task)
{
    auto zookeeper = tryGetZooKeeper();

    LOG_DEBUG(log, "Processing task {} ({})", task.entry_name, task.entry.query);

<<<<<<< HEAD
    String active_node_path = task.getActiveNodePath();
    String finished_node_path = task.getFinishedNodePath();
=======
    String active_node_path = task.entry_path + "/active/" + task.host_id_str;
    String finished_node_path = task.entry_path + "/finished/" + task.host_id_str;
>>>>>>> dab23568

    /// It will tryRemove(...) on exception
    auto active_node = zkutil::EphemeralNodeHolder::existing(active_node_path, *zookeeper);

    /// Try fast path
    auto create_active_res = zookeeper->tryCreate(active_node_path, {}, zkutil::CreateMode::Ephemeral);
    if (create_active_res != Coordination::Error::ZOK)
    {
        if (create_active_res != Coordination::Error::ZNONODE && create_active_res != Coordination::Error::ZNODEEXISTS)
        {
            assert(Coordination::isHardwareError(create_active_res));
            throw Coordination::Exception(create_active_res, active_node_path);
        }

        /// Status dirs were not created in enqueueQuery(...) or someone is removing entry
        if (create_active_res == Coordination::Error::ZNONODE)
            createStatusDirs(task.entry_path, zookeeper);

        if (create_active_res == Coordination::Error::ZNODEEXISTS)
        {
<<<<<<< HEAD
            /// Connection has been lost and now we are retrying,
            /// but our previous ephemeral node still exists.
=======
            /// Connection has been lost and now we are retrying to write query status,
            /// but our previous ephemeral node still exists.
            assert(task.was_executed);
>>>>>>> dab23568
            zkutil::EventPtr eph_node_disappeared = std::make_shared<Poco::Event>();
            String dummy;
            if (zookeeper->tryGet(active_node_path, dummy, nullptr, eph_node_disappeared))
            {
                constexpr int timeout_ms = 5000;
                if (!eph_node_disappeared->tryWait(timeout_ms))
                    throw Exception(ErrorCodes::LOGICAL_ERROR, "Ephemeral node {} still exists, "
                                    "probably it's owned by someone else", active_node_path);
            }
        }

        zookeeper->create(active_node_path, {}, zkutil::CreateMode::Ephemeral);
<<<<<<< HEAD

=======
>>>>>>> dab23568
    }

    if (!task.was_executed)
    {
        /// If table and database engine supports it, they will execute task.ops by their own in a single transaction
        /// with other zk operations (such as appending something to ReplicatedMergeTree log, or
        /// updating metadata in Replicated database), so we make create request for finished_node_path with status "0",
        /// which means that query executed successfully.
        task.ops.emplace_back(zkutil::makeRemoveRequest(active_node_path, -1));
        task.ops.emplace_back(zkutil::makeCreateRequest(finished_node_path, ExecutionStatus(0).serializeText(), zkutil::CreateMode::Persistent));

        try
        {
            String rewritten_query = queryToString(task.query);
            LOG_DEBUG(log, "Executing query: {}", rewritten_query);

            StoragePtr storage;
            if (auto * query_with_table = dynamic_cast<ASTQueryWithTableAndOutput *>(task.query.get()); query_with_table)
            {
                if (!query_with_table->table.empty())
                {
                    /// It's not CREATE DATABASE
                    auto table_id = context.tryResolveStorageID(*query_with_table, Context::ResolveOrdinary);
                    storage = DatabaseCatalog::instance().tryGetTable(table_id, context);
                }

                task.execute_on_leader = storage && taskShouldBeExecutedOnLeader(task.query, storage) && !task.is_circular_replicated;
            }

            if (task.execute_on_leader)
            {
                tryExecuteQueryOnLeaderReplica(task, storage, rewritten_query, task.entry_path, zookeeper);
            }
            else
            {
                storage.reset();
                tryExecuteQuery(rewritten_query, task);
            }
        }
        catch (const Coordination::Exception &)
        {
            throw;
        }
        catch (...)
        {
            if (task.is_initial_query)
                throw;
            tryLogCurrentException(log, "An error occurred before execution of DDL task: ");
            task.execution_status = ExecutionStatus::fromCurrentException("An error occurred before execution");
        }

        if (task.execution_status.code != 0)
        {
            bool status_written_by_table_or_db = task.ops.empty();
            if (status_written_by_table_or_db)
            {
                throw Exception(ErrorCodes::UNFINISHED, "Unexpected error: {}", task.execution_status.serializeText());
            }
            else
            {
                /// task.ops where not executed by table or database engine, se DDLWorker is responsible for
                /// writing query execution status into ZooKeeper.
                task.ops.emplace_back(zkutil::makeSetRequest(finished_node_path, task.execution_status.serializeText(), -1));
            }
        }

        /// We need to distinguish ZK errors occurred before and after query executing
        task.was_executed = true;
    }

    updateMaxDDLEntryID(task.entry_name);

    /// FIXME: if server fails right here, the task will be executed twice. We need WAL here.
    /// NOTE: If ZooKeeper connection is lost here, we will try again to write query status.
    /// NOTE: If both table and database are replicated, task is executed in single ZK transaction.

    bool status_written = task.ops.empty();
    if (!status_written)
    {
        zookeeper->multi(task.ops);
        task.ops.clear();
    }

    /// Active node was removed in multi ops
    active_node->reset();

    task.completely_processed = true;
}


bool DDLWorker::taskShouldBeExecutedOnLeader(const ASTPtr & ast_ddl, const StoragePtr storage)
{
    /// Pure DROP queries have to be executed on each node separately
    if (auto * query = ast_ddl->as<ASTDropQuery>(); query && query->kind != ASTDropQuery::Kind::Truncate)
        return false;

    if (!ast_ddl->as<ASTAlterQuery>() && !ast_ddl->as<ASTOptimizeQuery>() && !ast_ddl->as<ASTDropQuery>())
        return false;

    if (auto * alter = ast_ddl->as<ASTAlterQuery>())
    {
        // Setting alters should be executed on all replicas
        if (alter->isSettingsAlter())
            return false;

        if (alter->isFreezeAlter())
            return false;
    }

    return storage->supportsReplication();
}

bool DDLWorker::tryExecuteQueryOnLeaderReplica(
    DDLTaskBase & task,
    StoragePtr storage,
    const String & rewritten_query,
    const String & /*node_path*/,
    const ZooKeeperPtr & zookeeper)
{
    StorageReplicatedMergeTree * replicated_storage = dynamic_cast<StorageReplicatedMergeTree *>(storage.get());

    /// If we will develop new replicated storage
    if (!replicated_storage)
        throw Exception(ErrorCodes::LOGICAL_ERROR, "Storage type '{}' is not supported by distributed DDL", storage->getName());

    String shard_path = task.getShardNodePath();
    String is_executed_path = fs::path(shard_path) / "executed";
    String tries_to_execute_path = fs::path(shard_path) / "tries_to_execute";
    zookeeper->createAncestors(fs::path(shard_path) / ""); /* appends "/" at the end of shard_path */

    /// Leader replica creates is_executed_path node on successful query execution.
    /// We will remove create_shard_flag from zk operations list, if current replica is just waiting for leader to execute the query.
    auto create_shard_flag = zkutil::makeCreateRequest(is_executed_path, task.host_id_str, zkutil::CreateMode::Persistent);

    /// Node exists, or we will create or we will get an exception
    zookeeper->tryCreate(tries_to_execute_path, "0", zkutil::CreateMode::Persistent);

    static constexpr int MAX_TRIES_TO_EXECUTE = 3;
    static constexpr int MAX_EXECUTION_TIMEOUT_SEC = 3600;

    String executed_by;

    zkutil::EventPtr event = std::make_shared<Poco::Event>();
    /// We must use exists request instead of get, because zookeeper will not setup event
    /// for non existing node after get request
    if (zookeeper->exists(is_executed_path, nullptr, event))
    {
        LOG_DEBUG(log, "Task {} has already been executed by replica ({}) of the same shard.", task.entry_name, zookeeper->get(is_executed_path));
        return true;
    }

    pcg64 rng(randomSeed());

    auto lock = createSimpleZooKeeperLock(zookeeper, shard_path, "lock", task.host_id_str);

    Stopwatch stopwatch;

    bool executed_by_us = false;
    bool executed_by_other_leader = false;

    /// Defensive programming. One hour is more than enough to execute almost all DDL queries.
    /// If it will be very long query like ALTER DELETE for a huge table it's still will be executed,
    /// but DDL worker can continue processing other queries.
    while (stopwatch.elapsedSeconds() <= MAX_EXECUTION_TIMEOUT_SEC)
    {
        StorageReplicatedMergeTree::Status status;
        // Has to get with zk fields to get active replicas field
        replicated_storage->getStatus(status, true);

        // Should return as soon as possible if the table is dropped.
        bool replica_dropped = replicated_storage->is_dropped;
        bool all_replicas_likely_detached = status.active_replicas == 0 && !DatabaseCatalog::instance().isTableExist(replicated_storage->getStorageID(), context);
        if (replica_dropped || all_replicas_likely_detached)
        {
            LOG_WARNING(log, ", task {} will not be executed.", task.entry_name);
            task.execution_status = ExecutionStatus(ErrorCodes::UNFINISHED, "Cannot execute replicated DDL query, table is dropped or detached permanently");
            return false;
        }

        if (task.is_initial_query && !status.is_leader)
            throw Exception(ErrorCodes::NOT_A_LEADER, "Cannot execute initial query on non-leader replica");

        /// Any replica which is leader tries to take lock
        if (status.is_leader && lock->tryLock())
        {
            /// In replicated merge tree we can have multiple leaders. So we can
            /// be "leader" and took lock, but another "leader" replica may have
            /// already executed this task.
            if (zookeeper->tryGet(is_executed_path, executed_by))
            {
                LOG_DEBUG(log, "Task {} has already been executed by replica ({}) of the same shard.", task.entry_name, executed_by);
                executed_by_other_leader = true;
                break;
            }

            /// Checking and incrementing counter exclusively.
            size_t counter = parse<int>(zookeeper->get(tries_to_execute_path));
            if (counter > MAX_TRIES_TO_EXECUTE)
                break;

            zookeeper->set(tries_to_execute_path, toString(counter + 1));

            task.ops.push_back(create_shard_flag);
            SCOPE_EXIT({ if (!executed_by_us && !task.ops.empty()) task.ops.pop_back(); });

            /// If the leader will unexpectedly changed this method will return false
            /// and on the next iteration new leader will take lock
            if (tryExecuteQuery(rewritten_query, task))
            {
                executed_by_us = true;
                break;
            }

            lock->unlock();
        }

        /// Waiting for someone who will execute query and change is_executed_path node
        if (event->tryWait(std::uniform_int_distribution<int>(0, 1000)(rng)))
        {
            LOG_DEBUG(log, "Task {} has already been executed by replica ({}) of the same shard.", task.entry_name, zookeeper->get(is_executed_path));
            executed_by_other_leader = true;
            break;
        }
        else
        {
            String tries_count;
            zookeeper->tryGet(tries_to_execute_path, tries_count);
            if (parse<int>(tries_count) > MAX_TRIES_TO_EXECUTE)
            {
                /// Nobody will try to execute query again
                LOG_WARNING(log, "Maximum retries count for task {} exceeded, cannot execute replicated DDL query", task.entry_name);
                break;
            }
            else
            {
                /// Will try to wait or execute
                LOG_TRACE(log, "Task {} still not executed, will try to wait for it or execute ourselves, tries count {}", task.entry_name, tries_count);
            }
        }
    }

    assert(!(executed_by_us && executed_by_other_leader));

    /// Not executed by leader so was not executed at all
    if (!executed_by_us && !executed_by_other_leader)
    {
        /// If we failed with timeout
        if (stopwatch.elapsedSeconds() >= MAX_EXECUTION_TIMEOUT_SEC)
        {
            LOG_WARNING(log, "Task {} was not executed by anyone, maximum timeout {} seconds exceeded", task.entry_name, MAX_EXECUTION_TIMEOUT_SEC);
            task.execution_status = ExecutionStatus(ErrorCodes::TIMEOUT_EXCEEDED, "Cannot execute replicated DDL query, timeout exceeded");
        }
        else /// If we exceeded amount of tries
        {
            LOG_WARNING(log, "Task {} was not executed by anyone, maximum number of retries exceeded", task.entry_name);
            task.execution_status = ExecutionStatus(ErrorCodes::UNFINISHED, "Cannot execute replicated DDL query, maximum retires exceeded");
        }
        return false;
    }

    if (executed_by_us)
        LOG_DEBUG(log, "Task {} executed by current replica", task.entry_name);
    else // if (executed_by_other_leader)
        LOG_DEBUG(log, "Task {} has already been executed by replica ({}) of the same shard.", task.entry_name, zookeeper->get(is_executed_path));

    return true;
}


void DDLWorker::cleanupQueue(Int64, const ZooKeeperPtr & zookeeper)
{
    LOG_DEBUG(log, "Cleaning queue");

    Strings queue_nodes = zookeeper->getChildren(queue_dir);
    filterAndSortQueueNodes(queue_nodes);

    for (auto it = queue_nodes.cbegin(); it < queue_nodes.cend(); ++it)
    {
        if (stop_flag)
            return;

        String node_name = *it;
        String node_path = fs::path(queue_dir) / node_name;

        Coordination::Stat stat;
        String dummy;

        try
        {
            /// Already deleted
            if (!zookeeper->exists(node_path, &stat))
                continue;

            if (!canRemoveQueueEntry(node_name, stat))
                continue;

            /// At first we remove entry/active node to prevent staled hosts from executing entry concurrently
            auto rm_active_res = zookeeper->tryRemove(fs::path(node_path) / "active");
            if (rm_active_res != Coordination::Error::ZOK && rm_active_res != Coordination::Error::ZNONODE)
            {
                if (rm_active_res == Coordination::Error::ZNOTEMPTY)
                    LOG_DEBUG(log, "Task {} should be deleted, but there are active workers. Skipping it.", node_name);
                else
                    LOG_WARNING(log, "Unexpected status code {} on attempt to remove {}/active", rm_active_res, node_name);
                continue;
            }
<<<<<<< HEAD

            /// Now we can safely delete entry
            LOG_INFO(log, "Task {} is outdated, deleting it", node_name);
=======
>>>>>>> dab23568

            /// We recursively delete all nodes except node_path/finished to prevent staled hosts from
            /// creating node_path/active node (see createStatusDirs(...))
            zookeeper->tryRemoveChildrenRecursive(node_path, "finished");

<<<<<<< HEAD
=======
            /// We recursively delete all nodes except node_path/finished to prevent staled hosts from
            /// creating node_path/active node (see createStatusDirs(...))
            zookeeper->tryRemoveChildrenRecursive(node_path, "finished");

>>>>>>> dab23568
            /// And then we remove node_path and node_path/finished in a single transaction
            Coordination::Requests ops;
            Coordination::Responses res;
            ops.emplace_back(zkutil::makeCheckRequest(node_path, -1));  /// See a comment below
            ops.emplace_back(zkutil::makeRemoveRequest(fs::path(node_path) / "finished", -1));
            ops.emplace_back(zkutil::makeRemoveRequest(node_path, -1));
            auto rm_entry_res = zookeeper->tryMulti(ops, res);
<<<<<<< HEAD

=======
>>>>>>> dab23568
            if (rm_entry_res == Coordination::Error::ZNONODE)
            {
                /// Most likely both node_path/finished and node_path were removed concurrently.
                bool entry_removed_concurrently = res[0]->error == Coordination::Error::ZNONODE;
                if (entry_removed_concurrently)
                    continue;

                /// Possible rare case: initiator node has lost connection after enqueueing entry and failed to create status dirs.
                /// No one has started to process the entry, so node_path/active and node_path/finished nodes were never created, node_path has no children.
                /// Entry became outdated, but we cannot remove remove it in a transaction with node_path/finished.
                assert(res[0]->error == Coordination::Error::ZOK && res[1]->error == Coordination::Error::ZNONODE);
                rm_entry_res = zookeeper->tryRemove(node_path);
                assert(rm_entry_res != Coordination::Error::ZNOTEMPTY);
                continue;
            }
            zkutil::KeeperMultiException::check(rm_entry_res, ops, res);
        }
        catch (...)
        {
            LOG_INFO(log, "An error occurred while checking and cleaning task {} from queue: {}", node_name, getCurrentExceptionMessage(false));
        }
    }
}

bool DDLWorker::canRemoveQueueEntry(const String & entry_name, const Coordination::Stat & stat)
{
    /// Delete node if its lifetime is expired (according to task_max_lifetime parameter)
    constexpr UInt64 zookeeper_time_resolution = 1000;
    Int64 zookeeper_time_seconds = stat.ctime / zookeeper_time_resolution;
    bool node_lifetime_is_expired = zookeeper_time_seconds + task_max_lifetime < Poco::Timestamp().epochTime();

    /// If too many nodes in task queue (> max_tasks_in_queue), delete oldest one
    UInt32 entry_number = DDLTaskBase::getLogEntryNumber(entry_name);
    bool node_is_outside_max_window = entry_number + max_tasks_in_queue < max_id.load(std::memory_order_relaxed);

    return node_lifetime_is_expired || node_is_outside_max_window;
}

/// Try to create nonexisting "status" dirs for a node
void DDLWorker::createStatusDirs(const std::string & node_path, const ZooKeeperPtr & zookeeper)
{
    Coordination::Requests ops;
    ops.emplace_back(zkutil::makeCreateRequest(fs::path(node_path) / "active", {}, zkutil::CreateMode::Persistent));
    ops.emplace_back(zkutil::makeCreateRequest(fs::path(node_path) / "finished", {}, zkutil::CreateMode::Persistent));

    Coordination::Responses responses;
    Coordination::Error code = zookeeper->tryMulti(ops, responses);

    bool both_created = code == Coordination::Error::ZOK;

    /// Failed on attempt to create node_path/active because it exists, so node_path/finished must exist too
    bool both_already_exists = responses.size() == 2 && responses[0]->error == Coordination::Error::ZNODEEXISTS
                                                     && responses[1]->error == Coordination::Error::ZRUNTIMEINCONSISTENCY;
    assert(!both_already_exists || (zookeeper->exists(fs::path(node_path) / "active") && zookeeper->exists(fs::path(node_path) / "finished")));

    /// Failed on attempt to create node_path/finished, but node_path/active does not exist
    bool is_currently_deleting = responses.size() == 2 && responses[0]->error == Coordination::Error::ZOK
                                                       && responses[1]->error == Coordination::Error::ZNODEEXISTS;
    if (both_created || both_already_exists)
        return;

    if (is_currently_deleting)
<<<<<<< HEAD
    {
        cleanup_event->set();
        throw Exception(ErrorCodes::UNFINISHED, "Cannot create status dirs for {}, "
                        "most likely because someone is deleting it concurrently", node_path);
    }
=======
        throw Exception(ErrorCodes::UNFINISHED, "Cannot create status dirs for {}, "
                        "most likely because someone is deleting it concurrently", node_path);
>>>>>>> dab23568

    /// Connection lost or entry was removed
    assert(Coordination::isHardwareError(code) || code == Coordination::Error::ZNONODE);
    zkutil::KeeperMultiException::check(code, ops, responses);
}


String DDLWorker::enqueueQuery(DDLLogEntry & entry)
{
    if (entry.hosts.empty())
        throw Exception("Empty host list in a distributed DDL task", ErrorCodes::LOGICAL_ERROR);

    auto zookeeper = getAndSetZooKeeper();

    String query_path_prefix = fs::path(queue_dir) / "query-";
    zookeeper->createAncestors(query_path_prefix);

    String node_path = zookeeper->create(query_path_prefix, entry.toString(), zkutil::CreateMode::PersistentSequential);

    /// We cannot create status dirs in a single transaction with previous request,
    /// because we don't know node_path until previous request is executed.
    /// Se we try to create status dirs here or later when we will execute entry.
    try
    {
        createStatusDirs(node_path, zookeeper);
    }
    catch (...)
    {
        LOG_INFO(log, "An error occurred while creating auxiliary ZooKeeper directories in {} . They will be created later. Error : {}", node_path, getCurrentExceptionMessage(true));
    }

    return node_path;
}


void DDLWorker::initializeMainThread()
{
    assert(!initialized);
    setThreadName("DDLWorker");
    LOG_DEBUG(log, "Started DDLWorker thread");

    while (!stop_flag)
    {
        try
        {
            auto zookeeper = getAndSetZooKeeper();
            zookeeper->createAncestors(fs::path(queue_dir) / "");
            initialized = true;
            return;
        }
        catch (const Coordination::Exception & e)
        {
            if (!Coordination::isHardwareError(e.code))
            {
                /// A logical error.
                LOG_ERROR(log, "ZooKeeper error: {}. Failed to start DDLWorker.", getCurrentExceptionMessage(true));
<<<<<<< HEAD
=======
                reset_state(false);
>>>>>>> dab23568
                assert(false);  /// Catch such failures in tests with debug build
            }

            tryLogCurrentException(__PRETTY_FUNCTION__);
        }
        catch (...)
        {
            tryLogCurrentException(log, "Cannot initialize DDL queue.");
        }

        /// Avoid busy loop when ZooKeeper is not available.
        sleepForSeconds(5);
    }
}

void DDLWorker::runMainThread()
{
    auto reset_state = [&]()
    {
        initialized = false;
        /// It will wait for all threads in pool to finish and will not rethrow exceptions (if any).
        /// We create new thread pool to forget previous exceptions.
        if (1 < pool_size)
            worker_pool = std::make_unique<ThreadPool>(pool_size);
        /// Clear other in-memory state, like server just started.
        current_tasks.clear();
        last_skipped_entry_name.reset();
        max_id = 0;
        LOG_INFO(log, "Cleaned DDLWorker state");
    };

    setThreadName("DDLWorker");
    LOG_DEBUG(log, "Starting DDLWorker thread");

    while (!stop_flag)
    {
        try
        {
            /// Reinitialize DDLWorker state (including ZooKeeper connection) if required
            if (!initialized)
            {
                initializeMainThread();
                LOG_DEBUG(log, "Initialized DDLWorker thread");
            }

            cleanup_event->set();
            scheduleTasks();

            LOG_DEBUG(log, "Waiting for queue updates");
            queue_updated_event->wait();
        }
        catch (const Coordination::Exception & e)
        {
            if (Coordination::isHardwareError(e.code))
            {
                initialized = false;
                LOG_INFO(log, "Lost ZooKeeper connection, will try to connect again: {}", getCurrentExceptionMessage(true));
            }
            else
            {
                LOG_ERROR(log, "Unexpected ZooKeeper error, will try to restart main thread: {}", getCurrentExceptionMessage(true));
                reset_state();
            }
            sleepForSeconds(1);
        }
        catch (...)
        {
            tryLogCurrentException(log, "Unexpected error, will try to restart main thread:");
            reset_state();
            sleepForSeconds(5);
        }
    }
}


void DDLWorker::runCleanupThread()
{
    setThreadName("DDLWorkerClnr");
    LOG_DEBUG(log, "Started DDLWorker cleanup thread");

    Int64 last_cleanup_time_seconds = 0;
    while (!stop_flag)
    {
        try
        {
            cleanup_event->wait();
            if (stop_flag)
                break;

            Int64 current_time_seconds = Poco::Timestamp().epochTime();
            if (last_cleanup_time_seconds && current_time_seconds < last_cleanup_time_seconds + cleanup_delay_period)
            {
                LOG_TRACE(log, "Too early to clean queue, will do it later.");
                continue;
            }

            /// ZooKeeper connection is recovered by main thread. We will wait for it on cleanup_event.
            auto zookeeper = tryGetZooKeeper();
            if (zookeeper->expired())
                continue;

            cleanupQueue(current_time_seconds, zookeeper);
            last_cleanup_time_seconds = current_time_seconds;
        }
        catch (...)
        {
            tryLogCurrentException(log, __PRETTY_FUNCTION__);
        }
    }
}

}<|MERGE_RESOLUTION|>--- conflicted
+++ resolved
@@ -450,45 +450,7 @@
 
 void DDLWorker::updateMaxDDLEntryID(const String & entry_name)
 {
-<<<<<<< HEAD
     UInt64 id = DDLTaskBase::getLogEntryNumber(entry_name);
-=======
-    auto & task = *task_ptr;
-
-    while (!stop_flag)
-    {
-        try
-        {
-            processTask(task);
-            return;
-        }
-        catch (const Coordination::Exception & e)
-        {
-            if (Coordination::isHardwareError(e.code))
-            {
-                recoverZooKeeper();
-            }
-            else
-            {
-                LOG_ERROR(log, "Unexpected ZooKeeper error: {}.", getCurrentExceptionMessage(true));
-                throw;
-            }
-        }
-        catch (...)
-        {
-            LOG_WARNING(log, "An error occurred while processing task {} ({}) : {}", task.entry_name, task.entry.query, getCurrentExceptionMessage(true));
-        }
-    }
-}
-
-
-void DDLWorker::updateMaxDDLEntryID(const DDLTask & task)
-{
-    DB::ReadBufferFromString in(task.entry_name);
-    DB::assertString("query-", in);
-    UInt64 id;
-    readText(id, in);
->>>>>>> dab23568
     auto prev_id = max_id.load(std::memory_order_relaxed);
     while (prev_id < id)
     {
@@ -507,13 +469,8 @@
 
     LOG_DEBUG(log, "Processing task {} ({})", task.entry_name, task.entry.query);
 
-<<<<<<< HEAD
     String active_node_path = task.getActiveNodePath();
     String finished_node_path = task.getFinishedNodePath();
-=======
-    String active_node_path = task.entry_path + "/active/" + task.host_id_str;
-    String finished_node_path = task.entry_path + "/finished/" + task.host_id_str;
->>>>>>> dab23568
 
     /// It will tryRemove(...) on exception
     auto active_node = zkutil::EphemeralNodeHolder::existing(active_node_path, *zookeeper);
@@ -534,14 +491,8 @@
 
         if (create_active_res == Coordination::Error::ZNODEEXISTS)
         {
-<<<<<<< HEAD
             /// Connection has been lost and now we are retrying,
             /// but our previous ephemeral node still exists.
-=======
-            /// Connection has been lost and now we are retrying to write query status,
-            /// but our previous ephemeral node still exists.
-            assert(task.was_executed);
->>>>>>> dab23568
             zkutil::EventPtr eph_node_disappeared = std::make_shared<Poco::Event>();
             String dummy;
             if (zookeeper->tryGet(active_node_path, dummy, nullptr, eph_node_disappeared))
@@ -554,10 +505,6 @@
         }
 
         zookeeper->create(active_node_path, {}, zkutil::CreateMode::Ephemeral);
-<<<<<<< HEAD
-
-=======
->>>>>>> dab23568
     }
 
     if (!task.was_executed)
@@ -864,24 +811,14 @@
                     LOG_WARNING(log, "Unexpected status code {} on attempt to remove {}/active", rm_active_res, node_name);
                 continue;
             }
-<<<<<<< HEAD
 
             /// Now we can safely delete entry
             LOG_INFO(log, "Task {} is outdated, deleting it", node_name);
-=======
->>>>>>> dab23568
 
             /// We recursively delete all nodes except node_path/finished to prevent staled hosts from
             /// creating node_path/active node (see createStatusDirs(...))
             zookeeper->tryRemoveChildrenRecursive(node_path, "finished");
 
-<<<<<<< HEAD
-=======
-            /// We recursively delete all nodes except node_path/finished to prevent staled hosts from
-            /// creating node_path/active node (see createStatusDirs(...))
-            zookeeper->tryRemoveChildrenRecursive(node_path, "finished");
-
->>>>>>> dab23568
             /// And then we remove node_path and node_path/finished in a single transaction
             Coordination::Requests ops;
             Coordination::Responses res;
@@ -889,10 +826,7 @@
             ops.emplace_back(zkutil::makeRemoveRequest(fs::path(node_path) / "finished", -1));
             ops.emplace_back(zkutil::makeRemoveRequest(node_path, -1));
             auto rm_entry_res = zookeeper->tryMulti(ops, res);
-<<<<<<< HEAD
-
-=======
->>>>>>> dab23568
+
             if (rm_entry_res == Coordination::Error::ZNONODE)
             {
                 /// Most likely both node_path/finished and node_path were removed concurrently.
@@ -955,16 +889,11 @@
         return;
 
     if (is_currently_deleting)
-<<<<<<< HEAD
     {
         cleanup_event->set();
         throw Exception(ErrorCodes::UNFINISHED, "Cannot create status dirs for {}, "
                         "most likely because someone is deleting it concurrently", node_path);
     }
-=======
-        throw Exception(ErrorCodes::UNFINISHED, "Cannot create status dirs for {}, "
-                        "most likely because someone is deleting it concurrently", node_path);
->>>>>>> dab23568
 
     /// Connection lost or entry was removed
     assert(Coordination::isHardwareError(code) || code == Coordination::Error::ZNONODE);
@@ -1021,10 +950,6 @@
             {
                 /// A logical error.
                 LOG_ERROR(log, "ZooKeeper error: {}. Failed to start DDLWorker.", getCurrentExceptionMessage(true));
-<<<<<<< HEAD
-=======
-                reset_state(false);
->>>>>>> dab23568
                 assert(false);  /// Catch such failures in tests with debug build
             }
 
