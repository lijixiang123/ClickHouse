--- conflicted
+++ resolved
@@ -127,19 +127,15 @@
 
     switch (alter_object)
     {
-        case ASTAlterQuery::AlterObjectType::LIVE_VIEW:
+        case ASTAlterQuery::AlterObjectType::LIVE_VIEW: //FIXME
         {
-<<<<<<< HEAD
-            command->type = ASTAlterCommand::VIEW_REFRESH;
-=======
             if (s_refresh.ignore(pos, expected))
             {
-                command->type = ASTAlterCommand::LIVE_VIEW_REFRESH;
+                command->type = ASTAlterCommand::VIEW_REFRESH;
             }
             else
                 return false;
             break;
->>>>>>> e8dca52e
         }
         case ASTAlterQuery::AlterObjectType::DATABASE:
         {
@@ -761,15 +757,6 @@
             else
                 return false;
         }
-<<<<<<< HEAD
-        else if (s_refresh.ignore(pos, expected))
-        {
-            command->type = ASTAlterCommand::VIEW_REFRESH;
-        }
-        else
-            return false;
-=======
->>>>>>> e8dca52e
     }
 
     if (command->col_decl)
