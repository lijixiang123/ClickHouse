--- conflicted
+++ resolved
@@ -549,13 +549,10 @@
     M(579, INCORRECT_PART_TYPE) \
     M(580, CANNOT_SET_ROUNDING_MODE) \
     M(581, TOO_LARGE_DISTRIBUTED_DEPTH) \
-<<<<<<< HEAD
-    M(582, FUNCTION_ALREADY_EXISTS) \
-=======
     M(582, NO_SUCH_PROJECTION_IN_TABLE) \
     M(583, ILLEGAL_PROJECTION) \
     M(584, PROJECTION_NOT_USED) \
->>>>>>> 5a5b8c73
+    M(585, FUNCTION_ALREADY_EXISTS) \
     \
     M(998, POSTGRESQL_CONNECTION_FAILURE) \
     M(999, KEEPER_EXCEPTION) \
