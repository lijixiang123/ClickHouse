#pragma once

#include <ext/shared_ptr_helper.h>

#include <Parsers/IAST_fwd.h>
#include <Parsers/ASTSelectWithUnionQuery.h>

#include <Core/BackgroundSchedulePool.h>
#include <Storages/IStorage.h>
#include <Storages/StorageInMemoryMetadata.h>


namespace DB
{

<<<<<<< HEAD
using Time = std::chrono::time_point<std::chrono::system_clock>;
using Seconds = std::chrono::seconds;
using MilliSeconds = std::chrono::milliseconds;

class StorageMaterializedView final : public ext::shared_ptr_helper<StorageMaterializedView>, public IStorage, WithContext
=======
class StorageMaterializedView final : public ext::shared_ptr_helper<StorageMaterializedView>, public IStorage, WithMutableContext
>>>>>>> 14e8846a
{
    friend struct ext::shared_ptr_helper<StorageMaterializedView>;
public:
    void startup() override;
    void shutdown() override;

    std::string getName() const override { return "MaterializedView"; }
    bool isView() const override { return true; }

    bool hasInnerTable() const { return has_inner_table; }

    bool supportsSampling() const override { return getTargetTable()->supportsSampling(); }
    bool supportsPrewhere() const override { return getTargetTable()->supportsPrewhere(); }
    bool supportsFinal() const override { return getTargetTable()->supportsFinal(); }
    bool supportsIndexForIn() const override { return getTargetTable()->supportsIndexForIn(); }
    bool supportsParallelInsert() const override { return getTargetTable()->supportsParallelInsert(); }
    bool supportsSubcolumns() const override { return getTargetTable()->supportsSubcolumns(); }
    bool mayBenefitFromIndexForIn(const ASTPtr & left_in_operand, ContextPtr query_context, const StorageMetadataPtr & /* metadata_snapshot */) const override
    {
        auto target_table = getTargetTable();
        auto metadata_snapshot = target_table->getInMemoryMetadataPtr();
        return target_table->mayBenefitFromIndexForIn(left_in_operand, query_context, metadata_snapshot);
    }

    BlockOutputStreamPtr write(const ASTPtr & query, const StorageMetadataPtr & /*metadata_snapshot*/, ContextPtr context) override;

    void drop() override;
    void dropInnerTable(bool no_delay, ContextPtr context);

    void truncate(const ASTPtr &, const StorageMetadataPtr &, ContextPtr, TableExclusiveLockHolder &) override;

    bool optimize(
        const ASTPtr & query,
        const StorageMetadataPtr & metadata_snapshot,
        const ASTPtr & partition,
        bool final,
        bool deduplicate,
        const Names & deduplicate_by_columns,
        ContextPtr context) override;

    void refresh(bool grab_lock = true);

    void alter(const AlterCommands & params, ContextPtr context, TableLockHolder & table_lock_holder) override;

    void checkMutationIsPossible(const MutationCommands & commands, const Settings & settings) const override;

    void checkAlterIsPossible(const AlterCommands & commands, ContextPtr context) const override;

    Pipe alterPartition(const StorageMetadataPtr & metadata_snapshot, const PartitionCommands & commands, ContextPtr context) override;

    void checkAlterPartitionIsPossible(const PartitionCommands & commands, const StorageMetadataPtr & metadata_snapshot, const Settings & settings) const override;

    void mutate(const MutationCommands & commands, ContextPtr context) override;

    void renameInMemory(const StorageID & new_table_id) override;

<<<<<<< HEAD
    QueryProcessingStage::Enum getQueryProcessingStage(ContextPtr, QueryProcessingStage::Enum /*to_stage*/, SelectQueryInfo &) const override;
=======
    void shutdown() override;

    QueryProcessingStage::Enum
    getQueryProcessingStage(ContextPtr, QueryProcessingStage::Enum, const StorageMetadataPtr &, SelectQueryInfo &) const override;
>>>>>>> 14e8846a

    StoragePtr getTargetTable() const;
    StoragePtr tryGetTargetTable() const;

    ActionLock getActionLock(StorageActionBlockType type) override;

    Pipe read(
        const Names & column_names,
        const StorageMetadataPtr & /*metadata_snapshot*/,
        SelectQueryInfo & query_info,
        ContextPtr context,
        QueryProcessingStage::Enum processed_stage,
        size_t max_block_size,
        unsigned num_streams) override;

    void read(
        QueryPlan & query_plan,
        const Names & column_names,
        const StorageMetadataPtr & metadata_snapshot,
        SelectQueryInfo & query_info,
        ContextPtr context,
        QueryProcessingStage::Enum processed_stage,
        size_t max_block_size,
        unsigned num_streams) override;

    Strings getDataPaths() const override;

private:
    Poco::Logger * log;

    /// Will be initialized in constructor
    StorageID target_table_id = StorageID::createEmpty();

    bool is_periodically_refreshed = false;
    bool has_inner_table = false;

    void checkStatementCanBeForwarded() const;

    std::mutex mutex;

    Time last_refresh_time;
    Seconds periodic_view_refresh;

    /// Periodic refresh task used when [PERIODIC] REFRESH is specified in create statement
    BackgroundSchedulePool::TaskHolder periodic_refresh_task;
    void periodicRefreshTaskFunc();

    /// Must be called with mutex locked
    void scheduleNextPeriodicRefresh();

protected:
    StorageMaterializedView(
        const StorageID & table_id_,
        ContextPtr local_context,
        const ASTCreateQuery & query,
        const ColumnsDescription & columns_,
        bool attach_);
};

}<|MERGE_RESOLUTION|>--- conflicted
+++ resolved
@@ -13,15 +13,11 @@
 namespace DB
 {
 
-<<<<<<< HEAD
 using Time = std::chrono::time_point<std::chrono::system_clock>;
 using Seconds = std::chrono::seconds;
 using MilliSeconds = std::chrono::milliseconds;
 
-class StorageMaterializedView final : public ext::shared_ptr_helper<StorageMaterializedView>, public IStorage, WithContext
-=======
 class StorageMaterializedView final : public ext::shared_ptr_helper<StorageMaterializedView>, public IStorage, WithMutableContext
->>>>>>> 14e8846a
 {
     friend struct ext::shared_ptr_helper<StorageMaterializedView>;
 public:
@@ -78,14 +74,8 @@
 
     void renameInMemory(const StorageID & new_table_id) override;
 
-<<<<<<< HEAD
-    QueryProcessingStage::Enum getQueryProcessingStage(ContextPtr, QueryProcessingStage::Enum /*to_stage*/, SelectQueryInfo &) const override;
-=======
-    void shutdown() override;
-
     QueryProcessingStage::Enum
     getQueryProcessingStage(ContextPtr, QueryProcessingStage::Enum, const StorageMetadataPtr &, SelectQueryInfo &) const override;
->>>>>>> 14e8846a
 
     StoragePtr getTargetTable() const;
     StoragePtr tryGetTargetTable() const;
