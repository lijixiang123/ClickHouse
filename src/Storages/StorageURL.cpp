--- conflicted
+++ resolved
@@ -148,10 +148,7 @@
                                 timeouts,
                                 credentials,
                                 context->getSettingsRef().max_http_get_redirects,
-<<<<<<< HEAD
                                 userInfo.length() == 0 ? Poco::Net::HTTPBasicCredentials{} : Poco::Net::HTTPBasicCredentials(ostr.str()),
-=======
->>>>>>> dc34ac11
                                 DBMS_DEFAULT_BUFFER_SIZE,
                                 context->getReadSettings(),
                                 headers,
