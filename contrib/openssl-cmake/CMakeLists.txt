set(OPENSSL_SOURCE_DIR ${ClickHouse_SOURCE_DIR}/contrib/openssl)
set(OPENSSL_BINARY_DIR ${ClickHouse_BINARY_DIR}/contrib/openssl)

set(OPENSSLDIR "/etc/ssl" CACHE PATH "Set the default openssl directory")
set(OPENSSL_ENGINESDIR "/usr/lib/engines-1.1" CACHE PATH "Set the default openssl directory for engines")

# How these lists were generated?
# I compiled the original OpenSSL with it's original build system and copied the list of source files from build commands.

add_definitions(-DOPENSSLDIR="${OPENSSLDIR}" -DENGINESDIR="${OPENSSL_ENGINESDIR}")

if(ARCH_AMD64)
    add_definitions(-DOPENSSL_USE_NODELETE -DL_ENDIAN -DOPENSSL_CPUID_OBJ -DOPENSSL_IA32_SSE2 -DOPENSSL_BN_ASM_MONT -DOPENSSL_BN_ASM_MONT5 -DOPENSSL_BN_ASM_GF2m -DSHA1_ASM -DSHA256_ASM -DSHA512_ASM -DKECCAK1600_ASM -DRC4_ASM -DMD5_ASM -DAESNI_ASM -DVPAES_ASM -DGHASH_ASM -DECP_NISTZ256_ASM -DX25519_ASM -DPOLY1305_ASM)
elseif(ARCH_AARCH64)
    add_definitions(-DOPENSSL_USE_NODELETE -DOPENSSL_CPUID_OBJ -DOPENSSL_BN_ASM_MONT -DSHA1_ASM -DSHA256_ASM -DSHA512_ASM -DKECCAK1600_ASM -DVPAES_ASM -DECP_NISTZ256_ASM -DPOLY1305_ASM)
endif()

enable_language(ASM)

if (COMPILER_CLANG)
    add_definitions(-Wno-unused-command-line-argument)
endif ()


if (ARCH_AMD64)
    if (OS_DARWIN)
        set (OPENSSL_SYSTEM "macosx")
    else ()
        set (OPENSSL_SYSTEM "elf")
    endif ()

    macro(perl_generate_asm FILE_IN FILE_OUT)
        get_filename_component(DIRNAME ${FILE_OUT} DIRECTORY)
        file(MAKE_DIRECTORY ${DIRNAME})
        add_custom_command(OUTPUT ${FILE_OUT}
            COMMAND /usr/bin/env perl ${FILE_IN} ${OPENSSL_SYSTEM} ${FILE_OUT}
            # ASM code has broken unwind tables (CFI), strip them.
            # Otherwise asynchronous unwind (that we use for query profiler)
            #  will lead to segfault while trying to interpret wrong "CFA expression".
            COMMAND sed -i -e '/^\.cfi_/d' ${FILE_OUT})
    endmacro()

    perl_generate_asm(${OPENSSL_SOURCE_DIR}/crypto/aes/asm/aesni-mb-x86_64.pl ${OPENSSL_BINARY_DIR}/crypto/aes/aesni-mb-x86_64.s)
    perl_generate_asm(${OPENSSL_SOURCE_DIR}/crypto/aes/asm/aesni-sha1-x86_64.pl ${OPENSSL_BINARY_DIR}/crypto/aes/aesni-sha1-x86_64.s)
    perl_generate_asm(${OPENSSL_SOURCE_DIR}/crypto/aes/asm/aesni-sha256-x86_64.pl ${OPENSSL_BINARY_DIR}/crypto/aes/aesni-sha256-x86_64.s)
    perl_generate_asm(${OPENSSL_SOURCE_DIR}/crypto/aes/asm/aesni-x86_64.pl ${OPENSSL_BINARY_DIR}/crypto/aes/aesni-x86_64.s)
    perl_generate_asm(${OPENSSL_SOURCE_DIR}/crypto/aes/asm/vpaes-x86_64.pl ${OPENSSL_BINARY_DIR}/crypto/aes/vpaes-x86_64.s)
    perl_generate_asm(${OPENSSL_SOURCE_DIR}/crypto/bn/asm/rsaz-avx2.pl ${OPENSSL_BINARY_DIR}/crypto/bn/rsaz-avx2.s)
    perl_generate_asm(${OPENSSL_SOURCE_DIR}/crypto/bn/asm/rsaz-x86_64.pl ${OPENSSL_BINARY_DIR}/crypto/bn/rsaz-x86_64.s)
    perl_generate_asm(${OPENSSL_SOURCE_DIR}/crypto/bn/asm/x86_64-gf2m.pl ${OPENSSL_BINARY_DIR}/crypto/bn/x86_64-gf2m.s)
    perl_generate_asm(${OPENSSL_SOURCE_DIR}/crypto/bn/asm/x86_64-mont.pl ${OPENSSL_BINARY_DIR}/crypto/bn/x86_64-mont.s)
    perl_generate_asm(${OPENSSL_SOURCE_DIR}/crypto/bn/asm/x86_64-mont5.pl ${OPENSSL_BINARY_DIR}/crypto/bn/x86_64-mont5.s)
    perl_generate_asm(${OPENSSL_SOURCE_DIR}/crypto/camellia/asm/cmll-x86_64.pl ${OPENSSL_BINARY_DIR}/crypto/camellia/cmll-x86_64.s)
    perl_generate_asm(${OPENSSL_SOURCE_DIR}/crypto/chacha/asm/chacha-x86_64.pl ${OPENSSL_BINARY_DIR}/crypto/chacha/chacha-x86_64.s)
    perl_generate_asm(${OPENSSL_SOURCE_DIR}/crypto/ec/asm/ecp_nistz256-x86_64.pl ${OPENSSL_BINARY_DIR}/crypto/ec/ecp_nistz256-x86_64.s)
    perl_generate_asm(${OPENSSL_SOURCE_DIR}/crypto/ec/asm/x25519-x86_64.pl ${OPENSSL_BINARY_DIR}/crypto/ec/x25519-x86_64.s)
    perl_generate_asm(${OPENSSL_SOURCE_DIR}/crypto/md5/asm/md5-x86_64.pl ${OPENSSL_BINARY_DIR}/crypto/md5/md5-x86_64.s)
    perl_generate_asm(${OPENSSL_SOURCE_DIR}/crypto/modes/asm/aesni-gcm-x86_64.pl ${OPENSSL_BINARY_DIR}/crypto/modes/aesni-gcm-x86_64.s)
    perl_generate_asm(${OPENSSL_SOURCE_DIR}/crypto/modes/asm/ghash-x86_64.pl ${OPENSSL_BINARY_DIR}/crypto/modes/ghash-x86_64.s)
    perl_generate_asm(${OPENSSL_SOURCE_DIR}/crypto/poly1305/asm/poly1305-x86_64.pl ${OPENSSL_BINARY_DIR}/crypto/poly1305/poly1305-x86_64.s)
    perl_generate_asm(${OPENSSL_SOURCE_DIR}/crypto/rc4/asm/rc4-md5-x86_64.pl ${OPENSSL_BINARY_DIR}/crypto/rc4/rc4-md5-x86_64.s)
    perl_generate_asm(${OPENSSL_SOURCE_DIR}/crypto/rc4/asm/rc4-x86_64.pl ${OPENSSL_BINARY_DIR}/crypto/rc4/rc4-x86_64.s)
    perl_generate_asm(${OPENSSL_SOURCE_DIR}/crypto/sha/asm/keccak1600-x86_64.pl ${OPENSSL_BINARY_DIR}/crypto/sha/keccak1600-x86_64.s)
    perl_generate_asm(${OPENSSL_SOURCE_DIR}/crypto/sha/asm/sha1-mb-x86_64.pl ${OPENSSL_BINARY_DIR}/crypto/sha/sha1-mb-x86_64.s)
    perl_generate_asm(${OPENSSL_SOURCE_DIR}/crypto/sha/asm/sha1-x86_64.pl ${OPENSSL_BINARY_DIR}/crypto/sha/sha1-x86_64.s)
    perl_generate_asm(${OPENSSL_SOURCE_DIR}/crypto/sha/asm/sha256-mb-x86_64.pl ${OPENSSL_BINARY_DIR}/crypto/sha/sha256-mb-x86_64.s)
    perl_generate_asm(${OPENSSL_SOURCE_DIR}/crypto/sha/asm/sha512-x86_64.pl ${OPENSSL_BINARY_DIR}/crypto/sha/sha256-x86_64.s)
<<<<<<< HEAD
    perl_generate_asm(${OPENSSL_SOURCE_DIR}/crypto/sha/asm/sha512-x86_64.pl ${OPENSSL_BINARY_DIR}/crypto/sha/sha512-x86_64.s)
=======
    perl_generate_asm(${OPENSSL_SOURCE_DIR}/crypto/sha/asm/sha512-x86_64.pl ${OPENSSL_BINARY_DIR}/crypto/sha/sha512-x86_64.s) # This is not a mistake
>>>>>>> 47ee1850
    perl_generate_asm(${OPENSSL_SOURCE_DIR}/crypto/whrlpool/asm/wp-x86_64.pl ${OPENSSL_BINARY_DIR}/crypto/whrlpool/wp-x86_64.s)
    perl_generate_asm(${OPENSSL_SOURCE_DIR}/crypto/x86_64cpuid.pl ${OPENSSL_BINARY_DIR}/crypto/x86_64cpuid.s)

elseif (ARCH_AARCH64)
    set (OPENSSL_SYSTEM "linux64")

    macro(perl_generate_asm FILE_IN FILE_OUT)
        get_filename_component(DIRNAME ${FILE_OUT} DIRECTORY)
        file(MAKE_DIRECTORY ${DIRNAME})
        add_custom_command(OUTPUT ${FILE_OUT}
            COMMAND /usr/bin/env perl ${FILE_IN} ${OPENSSL_SYSTEM} ${FILE_OUT})
            # Hope that the ASM code for AArch64 doesn't have broken CFI. Otherwise, add the same sed as for x86_64.
    endmacro()

    perl_generate_asm(${OPENSSL_SOURCE_DIR}/crypto/aes/asm/aesv8-armx.pl ${OPENSSL_BINARY_DIR}/crypto/aes/aesv8-armx.S)
    perl_generate_asm(${OPENSSL_SOURCE_DIR}/crypto/aes/asm/vpaes-armv8.pl ${OPENSSL_BINARY_DIR}/crypto/aes/vpaes-armv8.S)
    perl_generate_asm(${OPENSSL_SOURCE_DIR}/crypto/bn/asm/armv8-mont.pl ${OPENSSL_BINARY_DIR}/crypto/bn/armv8-mont.S)
    perl_generate_asm(${OPENSSL_SOURCE_DIR}/crypto/chacha/asm/chacha-armv8.pl ${OPENSSL_BINARY_DIR}/crypto/chacha/chacha-armv8.S)
    perl_generate_asm(${OPENSSL_SOURCE_DIR}/crypto/ec/asm/ecp_nistz256-armv8.pl ${OPENSSL_BINARY_DIR}/crypto/ec/ecp_nistz256-armv8.S)
    perl_generate_asm(${OPENSSL_SOURCE_DIR}/crypto/arm64cpuid.pl ${OPENSSL_BINARY_DIR}/crypto/arm64cpuid.S)
    perl_generate_asm(${OPENSSL_SOURCE_DIR}/crypto/modes/asm/ghashv8-armx.pl ${OPENSSL_BINARY_DIR}/crypto/modes/ghashv8-armx.S)
    perl_generate_asm(${OPENSSL_SOURCE_DIR}/crypto/poly1305/asm/poly1305-armv8.pl ${OPENSSL_BINARY_DIR}/crypto/poly1305/poly1305-armv8.S)
    perl_generate_asm(${OPENSSL_SOURCE_DIR}/crypto/sha/asm/keccak1600-armv8.pl ${OPENSSL_BINARY_DIR}/crypto/sha/keccak1600-armv8.S)
    perl_generate_asm(${OPENSSL_SOURCE_DIR}/crypto/sha/asm/sha1-armv8.pl ${OPENSSL_BINARY_DIR}/crypto/sha/sha1-armv8.S)
    perl_generate_asm(${OPENSSL_SOURCE_DIR}/crypto/sha/asm/sha512-armv8.pl ${OPENSSL_BINARY_DIR}/crypto/sha/sha256-armv8.S)   # This is not a mistake
    perl_generate_asm(${OPENSSL_SOURCE_DIR}/crypto/sha/asm/sha512-armv8.pl ${OPENSSL_BINARY_DIR}/crypto/sha/sha512-armv8.S)

endif ()


set(CRYPTO_SRCS
    ${OPENSSL_SOURCE_DIR}/crypto/aes/aes_cbc.c
    ${OPENSSL_SOURCE_DIR}/crypto/aes/aes_cfb.c
    ${OPENSSL_SOURCE_DIR}/crypto/aes/aes_core.c
    ${OPENSSL_SOURCE_DIR}/crypto/aes/aes_ecb.c
    ${OPENSSL_SOURCE_DIR}/crypto/aes/aes_ige.c
    ${OPENSSL_SOURCE_DIR}/crypto/aes/aes_misc.c
    ${OPENSSL_SOURCE_DIR}/crypto/aes/aes_ofb.c
    ${OPENSSL_SOURCE_DIR}/crypto/aes/aes_wrap.c
    ${OPENSSL_SOURCE_DIR}/crypto/aria/aria.c
    ${OPENSSL_SOURCE_DIR}/crypto/asn1/a_bitstr.c
    ${OPENSSL_SOURCE_DIR}/crypto/asn1/a_d2i_fp.c
    ${OPENSSL_SOURCE_DIR}/crypto/asn1/a_digest.c
    ${OPENSSL_SOURCE_DIR}/crypto/asn1/a_dup.c
    ${OPENSSL_SOURCE_DIR}/crypto/asn1/a_gentm.c
    ${OPENSSL_SOURCE_DIR}/crypto/asn1/a_i2d_fp.c
    ${OPENSSL_SOURCE_DIR}/crypto/asn1/a_int.c
    ${OPENSSL_SOURCE_DIR}/crypto/asn1/a_mbstr.c
    ${OPENSSL_SOURCE_DIR}/crypto/asn1/a_object.c
    ${OPENSSL_SOURCE_DIR}/crypto/asn1/a_octet.c
    ${OPENSSL_SOURCE_DIR}/crypto/asn1/a_print.c
    ${OPENSSL_SOURCE_DIR}/crypto/asn1/a_sign.c
    ${OPENSSL_SOURCE_DIR}/crypto/asn1/a_strex.c
    ${OPENSSL_SOURCE_DIR}/crypto/asn1/a_strnid.c
    ${OPENSSL_SOURCE_DIR}/crypto/asn1/a_time.c
    ${OPENSSL_SOURCE_DIR}/crypto/asn1/a_type.c
    ${OPENSSL_SOURCE_DIR}/crypto/asn1/a_utctm.c
    ${OPENSSL_SOURCE_DIR}/crypto/asn1/a_utf8.c
    ${OPENSSL_SOURCE_DIR}/crypto/asn1/a_verify.c
    ${OPENSSL_SOURCE_DIR}/crypto/asn1/ameth_lib.c
    ${OPENSSL_SOURCE_DIR}/crypto/asn1/asn1_err.c
    ${OPENSSL_SOURCE_DIR}/crypto/asn1/asn1_gen.c
    ${OPENSSL_SOURCE_DIR}/crypto/asn1/asn1_item_list.c
    ${OPENSSL_SOURCE_DIR}/crypto/asn1/asn1_lib.c
    ${OPENSSL_SOURCE_DIR}/crypto/asn1/asn1_par.c
    ${OPENSSL_SOURCE_DIR}/crypto/asn1/asn_mime.c
    ${OPENSSL_SOURCE_DIR}/crypto/asn1/asn_moid.c
    ${OPENSSL_SOURCE_DIR}/crypto/asn1/asn_mstbl.c
    ${OPENSSL_SOURCE_DIR}/crypto/asn1/asn_pack.c
    ${OPENSSL_SOURCE_DIR}/crypto/asn1/bio_asn1.c
    ${OPENSSL_SOURCE_DIR}/crypto/asn1/bio_ndef.c
    ${OPENSSL_SOURCE_DIR}/crypto/asn1/d2i_pr.c
    ${OPENSSL_SOURCE_DIR}/crypto/asn1/d2i_pu.c
    ${OPENSSL_SOURCE_DIR}/crypto/asn1/evp_asn1.c
    ${OPENSSL_SOURCE_DIR}/crypto/asn1/f_int.c
    ${OPENSSL_SOURCE_DIR}/crypto/asn1/f_string.c
    ${OPENSSL_SOURCE_DIR}/crypto/asn1/i2d_pr.c
    ${OPENSSL_SOURCE_DIR}/crypto/asn1/i2d_pu.c
    ${OPENSSL_SOURCE_DIR}/crypto/asn1/n_pkey.c
    ${OPENSSL_SOURCE_DIR}/crypto/asn1/nsseq.c
    ${OPENSSL_SOURCE_DIR}/crypto/asn1/p5_pbe.c
    ${OPENSSL_SOURCE_DIR}/crypto/asn1/p5_pbev2.c
    ${OPENSSL_SOURCE_DIR}/crypto/asn1/p5_scrypt.c
    ${OPENSSL_SOURCE_DIR}/crypto/asn1/p8_pkey.c
    ${OPENSSL_SOURCE_DIR}/crypto/asn1/t_bitst.c
    ${OPENSSL_SOURCE_DIR}/crypto/asn1/t_pkey.c
    ${OPENSSL_SOURCE_DIR}/crypto/asn1/t_spki.c
    ${OPENSSL_SOURCE_DIR}/crypto/asn1/tasn_dec.c
    ${OPENSSL_SOURCE_DIR}/crypto/asn1/tasn_enc.c
    ${OPENSSL_SOURCE_DIR}/crypto/asn1/tasn_fre.c
    ${OPENSSL_SOURCE_DIR}/crypto/asn1/tasn_new.c
    ${OPENSSL_SOURCE_DIR}/crypto/asn1/tasn_prn.c
    ${OPENSSL_SOURCE_DIR}/crypto/asn1/tasn_scn.c
    ${OPENSSL_SOURCE_DIR}/crypto/asn1/tasn_typ.c
    ${OPENSSL_SOURCE_DIR}/crypto/asn1/tasn_utl.c
    ${OPENSSL_SOURCE_DIR}/crypto/asn1/x_algor.c
    ${OPENSSL_SOURCE_DIR}/crypto/asn1/x_bignum.c
    ${OPENSSL_SOURCE_DIR}/crypto/asn1/x_info.c
    ${OPENSSL_SOURCE_DIR}/crypto/asn1/x_int64.c
    ${OPENSSL_SOURCE_DIR}/crypto/asn1/x_long.c
    ${OPENSSL_SOURCE_DIR}/crypto/asn1/x_pkey.c
    ${OPENSSL_SOURCE_DIR}/crypto/asn1/x_sig.c
    ${OPENSSL_SOURCE_DIR}/crypto/asn1/x_spki.c
    ${OPENSSL_SOURCE_DIR}/crypto/asn1/x_val.c
    ${OPENSSL_SOURCE_DIR}/crypto/async/arch/async_null.c
    ${OPENSSL_SOURCE_DIR}/crypto/async/arch/async_posix.c
    ${OPENSSL_SOURCE_DIR}/crypto/async/arch/async_win.c
    ${OPENSSL_SOURCE_DIR}/crypto/async/async.c
    ${OPENSSL_SOURCE_DIR}/crypto/async/async_err.c
    ${OPENSSL_SOURCE_DIR}/crypto/async/async_wait.c
    ${OPENSSL_SOURCE_DIR}/crypto/bf/bf_cfb64.c
    ${OPENSSL_SOURCE_DIR}/crypto/bf/bf_ecb.c
    ${OPENSSL_SOURCE_DIR}/crypto/bf/bf_enc.c
    ${OPENSSL_SOURCE_DIR}/crypto/bf/bf_ofb64.c
    ${OPENSSL_SOURCE_DIR}/crypto/bf/bf_skey.c
    ${OPENSSL_SOURCE_DIR}/crypto/bio/b_addr.c
    ${OPENSSL_SOURCE_DIR}/crypto/bio/b_dump.c
    ${OPENSSL_SOURCE_DIR}/crypto/bio/b_print.c
    ${OPENSSL_SOURCE_DIR}/crypto/bio/b_sock.c
    ${OPENSSL_SOURCE_DIR}/crypto/bio/b_sock2.c
    ${OPENSSL_SOURCE_DIR}/crypto/bio/bf_buff.c
    ${OPENSSL_SOURCE_DIR}/crypto/bio/bf_lbuf.c
    ${OPENSSL_SOURCE_DIR}/crypto/bio/bf_nbio.c
    ${OPENSSL_SOURCE_DIR}/crypto/bio/bf_null.c
    ${OPENSSL_SOURCE_DIR}/crypto/bio/bio_cb.c
    ${OPENSSL_SOURCE_DIR}/crypto/bio/bio_err.c
    ${OPENSSL_SOURCE_DIR}/crypto/bio/bio_lib.c
    ${OPENSSL_SOURCE_DIR}/crypto/bio/bio_meth.c
    ${OPENSSL_SOURCE_DIR}/crypto/bio/bss_acpt.c
    ${OPENSSL_SOURCE_DIR}/crypto/bio/bss_bio.c
    ${OPENSSL_SOURCE_DIR}/crypto/bio/bss_conn.c
    ${OPENSSL_SOURCE_DIR}/crypto/bio/bss_dgram.c
    ${OPENSSL_SOURCE_DIR}/crypto/bio/bss_fd.c
    ${OPENSSL_SOURCE_DIR}/crypto/bio/bss_file.c
    ${OPENSSL_SOURCE_DIR}/crypto/bio/bss_log.c
    ${OPENSSL_SOURCE_DIR}/crypto/bio/bss_mem.c
    ${OPENSSL_SOURCE_DIR}/crypto/bio/bss_null.c
    ${OPENSSL_SOURCE_DIR}/crypto/bio/bss_sock.c
    ${OPENSSL_SOURCE_DIR}/crypto/blake2/blake2b.c
    ${OPENSSL_SOURCE_DIR}/crypto/blake2/blake2s.c
    ${OPENSSL_SOURCE_DIR}/crypto/blake2/m_blake2b.c
    ${OPENSSL_SOURCE_DIR}/crypto/blake2/m_blake2s.c
<<<<<<< HEAD
    ${OPENSSL_SOURCE_DIR}/crypto/bn/asm/x86_64-gcc.c
=======
>>>>>>> 47ee1850
    ${OPENSSL_SOURCE_DIR}/crypto/bn/bn_add.c
    ${OPENSSL_SOURCE_DIR}/crypto/bn/bn_blind.c
    ${OPENSSL_SOURCE_DIR}/crypto/bn/bn_const.c
    ${OPENSSL_SOURCE_DIR}/crypto/bn/bn_ctx.c
    ${OPENSSL_SOURCE_DIR}/crypto/bn/bn_depr.c
    ${OPENSSL_SOURCE_DIR}/crypto/bn/bn_dh.c
    ${OPENSSL_SOURCE_DIR}/crypto/bn/bn_div.c
    ${OPENSSL_SOURCE_DIR}/crypto/bn/bn_err.c
    ${OPENSSL_SOURCE_DIR}/crypto/bn/bn_exp.c
    ${OPENSSL_SOURCE_DIR}/crypto/bn/bn_exp2.c
    ${OPENSSL_SOURCE_DIR}/crypto/bn/bn_gcd.c
    ${OPENSSL_SOURCE_DIR}/crypto/bn/bn_gf2m.c
    ${OPENSSL_SOURCE_DIR}/crypto/bn/bn_intern.c
    ${OPENSSL_SOURCE_DIR}/crypto/bn/bn_kron.c
    ${OPENSSL_SOURCE_DIR}/crypto/bn/bn_lib.c
    ${OPENSSL_SOURCE_DIR}/crypto/bn/bn_mod.c
    ${OPENSSL_SOURCE_DIR}/crypto/bn/bn_mont.c
    ${OPENSSL_SOURCE_DIR}/crypto/bn/bn_mpi.c
    ${OPENSSL_SOURCE_DIR}/crypto/bn/bn_mul.c
    ${OPENSSL_SOURCE_DIR}/crypto/bn/bn_nist.c
    ${OPENSSL_SOURCE_DIR}/crypto/bn/bn_prime.c
    ${OPENSSL_SOURCE_DIR}/crypto/bn/bn_print.c
    ${OPENSSL_SOURCE_DIR}/crypto/bn/bn_rand.c
    ${OPENSSL_SOURCE_DIR}/crypto/bn/bn_recp.c
    ${OPENSSL_SOURCE_DIR}/crypto/bn/bn_shift.c
    ${OPENSSL_SOURCE_DIR}/crypto/bn/bn_sqr.c
    ${OPENSSL_SOURCE_DIR}/crypto/bn/bn_sqrt.c
    ${OPENSSL_SOURCE_DIR}/crypto/bn/bn_srp.c
    ${OPENSSL_SOURCE_DIR}/crypto/bn/bn_word.c
    ${OPENSSL_SOURCE_DIR}/crypto/bn/bn_x931p.c
    ${OPENSSL_SOURCE_DIR}/crypto/bn/rsaz_exp.c
    ${OPENSSL_SOURCE_DIR}/crypto/buffer/buf_err.c
    ${OPENSSL_SOURCE_DIR}/crypto/buffer/buffer.c
    ${OPENSSL_SOURCE_DIR}/crypto/camellia/cmll_cfb.c
    ${OPENSSL_SOURCE_DIR}/crypto/camellia/cmll_ctr.c
    ${OPENSSL_SOURCE_DIR}/crypto/camellia/cmll_ecb.c
    ${OPENSSL_SOURCE_DIR}/crypto/camellia/cmll_misc.c
    ${OPENSSL_SOURCE_DIR}/crypto/camellia/cmll_ofb.c
    ${OPENSSL_SOURCE_DIR}/crypto/cast/c_cfb64.c
    ${OPENSSL_SOURCE_DIR}/crypto/cast/c_ecb.c
    ${OPENSSL_SOURCE_DIR}/crypto/cast/c_enc.c
    ${OPENSSL_SOURCE_DIR}/crypto/cast/c_ofb64.c
    ${OPENSSL_SOURCE_DIR}/crypto/cast/c_skey.c
    ${OPENSSL_SOURCE_DIR}/crypto/cmac/cm_ameth.c
    ${OPENSSL_SOURCE_DIR}/crypto/cmac/cm_pmeth.c
    ${OPENSSL_SOURCE_DIR}/crypto/cmac/cmac.c
    ${OPENSSL_SOURCE_DIR}/crypto/cms/cms_asn1.c
    ${OPENSSL_SOURCE_DIR}/crypto/cms/cms_att.c
    ${OPENSSL_SOURCE_DIR}/crypto/cms/cms_cd.c
    ${OPENSSL_SOURCE_DIR}/crypto/cms/cms_dd.c
    ${OPENSSL_SOURCE_DIR}/crypto/cms/cms_enc.c
    ${OPENSSL_SOURCE_DIR}/crypto/cms/cms_env.c
    ${OPENSSL_SOURCE_DIR}/crypto/cms/cms_err.c
    ${OPENSSL_SOURCE_DIR}/crypto/cms/cms_ess.c
    ${OPENSSL_SOURCE_DIR}/crypto/cms/cms_io.c
    ${OPENSSL_SOURCE_DIR}/crypto/cms/cms_kari.c
    ${OPENSSL_SOURCE_DIR}/crypto/cms/cms_lib.c
    ${OPENSSL_SOURCE_DIR}/crypto/cms/cms_pwri.c
    ${OPENSSL_SOURCE_DIR}/crypto/cms/cms_sd.c
    ${OPENSSL_SOURCE_DIR}/crypto/cms/cms_smime.c
    ${OPENSSL_SOURCE_DIR}/crypto/comp/c_zlib.c
    ${OPENSSL_SOURCE_DIR}/crypto/comp/comp_err.c
    ${OPENSSL_SOURCE_DIR}/crypto/comp/comp_lib.c
    ${OPENSSL_SOURCE_DIR}/crypto/conf/conf_api.c
    ${OPENSSL_SOURCE_DIR}/crypto/conf/conf_def.c
    ${OPENSSL_SOURCE_DIR}/crypto/conf/conf_err.c
    ${OPENSSL_SOURCE_DIR}/crypto/conf/conf_lib.c
    ${OPENSSL_SOURCE_DIR}/crypto/conf/conf_mall.c
    ${OPENSSL_SOURCE_DIR}/crypto/conf/conf_mod.c
    ${OPENSSL_SOURCE_DIR}/crypto/conf/conf_sap.c
    ${OPENSSL_SOURCE_DIR}/crypto/conf/conf_ssl.c
    ${OPENSSL_SOURCE_DIR}/crypto/cpt_err.c
    ${OPENSSL_SOURCE_DIR}/crypto/cryptlib.c
    ${OPENSSL_SOURCE_DIR}/crypto/ct/ct_b64.c
    ${OPENSSL_SOURCE_DIR}/crypto/ct/ct_err.c
    ${OPENSSL_SOURCE_DIR}/crypto/ct/ct_log.c
    ${OPENSSL_SOURCE_DIR}/crypto/ct/ct_oct.c
    ${OPENSSL_SOURCE_DIR}/crypto/ct/ct_policy.c
    ${OPENSSL_SOURCE_DIR}/crypto/ct/ct_prn.c
    ${OPENSSL_SOURCE_DIR}/crypto/ct/ct_sct.c
    ${OPENSSL_SOURCE_DIR}/crypto/ct/ct_sct_ctx.c
    ${OPENSSL_SOURCE_DIR}/crypto/ct/ct_vfy.c
    ${OPENSSL_SOURCE_DIR}/crypto/ct/ct_x509v3.c
    ${OPENSSL_SOURCE_DIR}/crypto/ctype.c
    ${OPENSSL_SOURCE_DIR}/crypto/cversion.c
    ${OPENSSL_SOURCE_DIR}/crypto/des/cbc_cksm.c
    ${OPENSSL_SOURCE_DIR}/crypto/des/cbc_enc.c
    ${OPENSSL_SOURCE_DIR}/crypto/des/cfb64ede.c
    ${OPENSSL_SOURCE_DIR}/crypto/des/cfb64enc.c
    ${OPENSSL_SOURCE_DIR}/crypto/des/cfb_enc.c
    ${OPENSSL_SOURCE_DIR}/crypto/des/des_enc.c
    ${OPENSSL_SOURCE_DIR}/crypto/des/ecb3_enc.c
    ${OPENSSL_SOURCE_DIR}/crypto/des/ecb_enc.c
    ${OPENSSL_SOURCE_DIR}/crypto/des/fcrypt.c
    ${OPENSSL_SOURCE_DIR}/crypto/des/fcrypt_b.c
    ${OPENSSL_SOURCE_DIR}/crypto/des/ofb64ede.c
    ${OPENSSL_SOURCE_DIR}/crypto/des/ofb64enc.c
    ${OPENSSL_SOURCE_DIR}/crypto/des/ofb_enc.c
    ${OPENSSL_SOURCE_DIR}/crypto/des/pcbc_enc.c
    ${OPENSSL_SOURCE_DIR}/crypto/des/qud_cksm.c
    ${OPENSSL_SOURCE_DIR}/crypto/des/rand_key.c
    ${OPENSSL_SOURCE_DIR}/crypto/des/set_key.c
    ${OPENSSL_SOURCE_DIR}/crypto/des/str2key.c
    ${OPENSSL_SOURCE_DIR}/crypto/des/xcbc_enc.c
    ${OPENSSL_SOURCE_DIR}/crypto/dh/dh_ameth.c
    ${OPENSSL_SOURCE_DIR}/crypto/dh/dh_asn1.c
    ${OPENSSL_SOURCE_DIR}/crypto/dh/dh_check.c
    ${OPENSSL_SOURCE_DIR}/crypto/dh/dh_depr.c
    ${OPENSSL_SOURCE_DIR}/crypto/dh/dh_err.c
    ${OPENSSL_SOURCE_DIR}/crypto/dh/dh_gen.c
    ${OPENSSL_SOURCE_DIR}/crypto/dh/dh_kdf.c
    ${OPENSSL_SOURCE_DIR}/crypto/dh/dh_key.c
    ${OPENSSL_SOURCE_DIR}/crypto/dh/dh_lib.c
    ${OPENSSL_SOURCE_DIR}/crypto/dh/dh_meth.c
    ${OPENSSL_SOURCE_DIR}/crypto/dh/dh_pmeth.c
    ${OPENSSL_SOURCE_DIR}/crypto/dh/dh_prn.c
    ${OPENSSL_SOURCE_DIR}/crypto/dh/dh_rfc5114.c
    ${OPENSSL_SOURCE_DIR}/crypto/dh/dh_rfc7919.c
    ${OPENSSL_SOURCE_DIR}/crypto/dsa/dsa_ameth.c
    ${OPENSSL_SOURCE_DIR}/crypto/dsa/dsa_asn1.c
    ${OPENSSL_SOURCE_DIR}/crypto/dsa/dsa_depr.c
    ${OPENSSL_SOURCE_DIR}/crypto/dsa/dsa_err.c
    ${OPENSSL_SOURCE_DIR}/crypto/dsa/dsa_gen.c
    ${OPENSSL_SOURCE_DIR}/crypto/dsa/dsa_key.c
    ${OPENSSL_SOURCE_DIR}/crypto/dsa/dsa_lib.c
    ${OPENSSL_SOURCE_DIR}/crypto/dsa/dsa_meth.c
    ${OPENSSL_SOURCE_DIR}/crypto/dsa/dsa_ossl.c
    ${OPENSSL_SOURCE_DIR}/crypto/dsa/dsa_pmeth.c
    ${OPENSSL_SOURCE_DIR}/crypto/dsa/dsa_prn.c
    ${OPENSSL_SOURCE_DIR}/crypto/dsa/dsa_sign.c
    ${OPENSSL_SOURCE_DIR}/crypto/dsa/dsa_vrf.c
    ${OPENSSL_SOURCE_DIR}/crypto/dso/dso_dl.c
    ${OPENSSL_SOURCE_DIR}/crypto/dso/dso_dlfcn.c
    ${OPENSSL_SOURCE_DIR}/crypto/dso/dso_err.c
    ${OPENSSL_SOURCE_DIR}/crypto/dso/dso_lib.c
    ${OPENSSL_SOURCE_DIR}/crypto/dso/dso_openssl.c
    ${OPENSSL_SOURCE_DIR}/crypto/dso/dso_vms.c
    ${OPENSSL_SOURCE_DIR}/crypto/dso/dso_win32.c
    ${OPENSSL_SOURCE_DIR}/crypto/ebcdic.c
    ${OPENSSL_SOURCE_DIR}/crypto/ec/curve25519.c
    ${OPENSSL_SOURCE_DIR}/crypto/ec/curve448/arch_32/f_impl.c
    ${OPENSSL_SOURCE_DIR}/crypto/ec/curve448/curve448.c
    ${OPENSSL_SOURCE_DIR}/crypto/ec/curve448/curve448_tables.c
    ${OPENSSL_SOURCE_DIR}/crypto/ec/curve448/eddsa.c
    ${OPENSSL_SOURCE_DIR}/crypto/ec/curve448/f_generic.c
    ${OPENSSL_SOURCE_DIR}/crypto/ec/curve448/scalar.c
    ${OPENSSL_SOURCE_DIR}/crypto/ec/ec2_oct.c
    ${OPENSSL_SOURCE_DIR}/crypto/ec/ec2_smpl.c
    ${OPENSSL_SOURCE_DIR}/crypto/ec/ec_ameth.c
    ${OPENSSL_SOURCE_DIR}/crypto/ec/ec_asn1.c
    ${OPENSSL_SOURCE_DIR}/crypto/ec/ec_check.c
    ${OPENSSL_SOURCE_DIR}/crypto/ec/ec_curve.c
    ${OPENSSL_SOURCE_DIR}/crypto/ec/ec_cvt.c
    ${OPENSSL_SOURCE_DIR}/crypto/ec/ec_err.c
    ${OPENSSL_SOURCE_DIR}/crypto/ec/ec_key.c
    ${OPENSSL_SOURCE_DIR}/crypto/ec/ec_kmeth.c
    ${OPENSSL_SOURCE_DIR}/crypto/ec/ec_lib.c
    ${OPENSSL_SOURCE_DIR}/crypto/ec/ec_mult.c
    ${OPENSSL_SOURCE_DIR}/crypto/ec/ec_oct.c
    ${OPENSSL_SOURCE_DIR}/crypto/ec/ec_pmeth.c
    ${OPENSSL_SOURCE_DIR}/crypto/ec/ec_print.c
    ${OPENSSL_SOURCE_DIR}/crypto/ec/ecdh_kdf.c
    ${OPENSSL_SOURCE_DIR}/crypto/ec/ecdh_ossl.c
    ${OPENSSL_SOURCE_DIR}/crypto/ec/ecdsa_ossl.c
    ${OPENSSL_SOURCE_DIR}/crypto/ec/ecdsa_sign.c
    ${OPENSSL_SOURCE_DIR}/crypto/ec/ecdsa_vrf.c
    ${OPENSSL_SOURCE_DIR}/crypto/ec/eck_prn.c
    ${OPENSSL_SOURCE_DIR}/crypto/ec/ecp_mont.c
    ${OPENSSL_SOURCE_DIR}/crypto/ec/ecp_nist.c
    ${OPENSSL_SOURCE_DIR}/crypto/ec/ecp_nistp224.c
    ${OPENSSL_SOURCE_DIR}/crypto/ec/ecp_nistp256.c
    ${OPENSSL_SOURCE_DIR}/crypto/ec/ecp_nistp521.c
    ${OPENSSL_SOURCE_DIR}/crypto/ec/ecp_nistputil.c
    ${OPENSSL_SOURCE_DIR}/crypto/ec/ecp_nistz256.c
    ${OPENSSL_SOURCE_DIR}/crypto/ec/ecp_oct.c
    ${OPENSSL_SOURCE_DIR}/crypto/ec/ecp_smpl.c
    ${OPENSSL_SOURCE_DIR}/crypto/ec/ecx_meth.c
    ${OPENSSL_SOURCE_DIR}/crypto/engine/eng_all.c
    ${OPENSSL_SOURCE_DIR}/crypto/engine/eng_cnf.c
    ${OPENSSL_SOURCE_DIR}/crypto/engine/eng_ctrl.c
    ${OPENSSL_SOURCE_DIR}/crypto/engine/eng_dyn.c
    ${OPENSSL_SOURCE_DIR}/crypto/engine/eng_err.c
    ${OPENSSL_SOURCE_DIR}/crypto/engine/eng_fat.c
    ${OPENSSL_SOURCE_DIR}/crypto/engine/eng_init.c
    ${OPENSSL_SOURCE_DIR}/crypto/engine/eng_lib.c
    ${OPENSSL_SOURCE_DIR}/crypto/engine/eng_list.c
    ${OPENSSL_SOURCE_DIR}/crypto/engine/eng_openssl.c
    ${OPENSSL_SOURCE_DIR}/crypto/engine/eng_pkey.c
    ${OPENSSL_SOURCE_DIR}/crypto/engine/eng_rdrand.c
    ${OPENSSL_SOURCE_DIR}/crypto/engine/eng_table.c
    ${OPENSSL_SOURCE_DIR}/crypto/engine/tb_asnmth.c
    ${OPENSSL_SOURCE_DIR}/crypto/engine/tb_cipher.c
    ${OPENSSL_SOURCE_DIR}/crypto/engine/tb_dh.c
    ${OPENSSL_SOURCE_DIR}/crypto/engine/tb_digest.c
    ${OPENSSL_SOURCE_DIR}/crypto/engine/tb_dsa.c
    ${OPENSSL_SOURCE_DIR}/crypto/engine/tb_eckey.c
    ${OPENSSL_SOURCE_DIR}/crypto/engine/tb_pkmeth.c
    ${OPENSSL_SOURCE_DIR}/crypto/engine/tb_rand.c
    ${OPENSSL_SOURCE_DIR}/crypto/engine/tb_rsa.c
    ${OPENSSL_SOURCE_DIR}/crypto/err/err.c
    ${OPENSSL_SOURCE_DIR}/crypto/err/err_all.c
    ${OPENSSL_SOURCE_DIR}/crypto/err/err_prn.c
    ${OPENSSL_SOURCE_DIR}/crypto/evp/bio_b64.c
    ${OPENSSL_SOURCE_DIR}/crypto/evp/bio_enc.c
    ${OPENSSL_SOURCE_DIR}/crypto/evp/bio_md.c
    ${OPENSSL_SOURCE_DIR}/crypto/evp/bio_ok.c
    ${OPENSSL_SOURCE_DIR}/crypto/evp/c_allc.c
    ${OPENSSL_SOURCE_DIR}/crypto/evp/c_alld.c
    ${OPENSSL_SOURCE_DIR}/crypto/evp/cmeth_lib.c
    ${OPENSSL_SOURCE_DIR}/crypto/evp/digest.c
    ${OPENSSL_SOURCE_DIR}/crypto/evp/e_aes.c
    ${OPENSSL_SOURCE_DIR}/crypto/evp/e_aes_cbc_hmac_sha1.c
    ${OPENSSL_SOURCE_DIR}/crypto/evp/e_aes_cbc_hmac_sha256.c
    ${OPENSSL_SOURCE_DIR}/crypto/evp/e_aria.c
    ${OPENSSL_SOURCE_DIR}/crypto/evp/e_bf.c
    ${OPENSSL_SOURCE_DIR}/crypto/evp/e_camellia.c
    ${OPENSSL_SOURCE_DIR}/crypto/evp/e_cast.c
    ${OPENSSL_SOURCE_DIR}/crypto/evp/e_chacha20_poly1305.c
    ${OPENSSL_SOURCE_DIR}/crypto/evp/e_des.c
    ${OPENSSL_SOURCE_DIR}/crypto/evp/e_des3.c
    ${OPENSSL_SOURCE_DIR}/crypto/evp/e_idea.c
    ${OPENSSL_SOURCE_DIR}/crypto/evp/e_null.c
    ${OPENSSL_SOURCE_DIR}/crypto/evp/e_old.c
    ${OPENSSL_SOURCE_DIR}/crypto/evp/e_rc2.c
    ${OPENSSL_SOURCE_DIR}/crypto/evp/e_rc4.c
    ${OPENSSL_SOURCE_DIR}/crypto/evp/e_rc4_hmac_md5.c
    ${OPENSSL_SOURCE_DIR}/crypto/evp/e_rc5.c
    ${OPENSSL_SOURCE_DIR}/crypto/evp/e_seed.c
    ${OPENSSL_SOURCE_DIR}/crypto/evp/e_sm4.c
    ${OPENSSL_SOURCE_DIR}/crypto/evp/e_xcbc_d.c
    ${OPENSSL_SOURCE_DIR}/crypto/evp/encode.c
    ${OPENSSL_SOURCE_DIR}/crypto/evp/evp_cnf.c
    ${OPENSSL_SOURCE_DIR}/crypto/evp/evp_enc.c
    ${OPENSSL_SOURCE_DIR}/crypto/evp/evp_err.c
    ${OPENSSL_SOURCE_DIR}/crypto/evp/evp_key.c
    ${OPENSSL_SOURCE_DIR}/crypto/evp/evp_lib.c
    ${OPENSSL_SOURCE_DIR}/crypto/evp/evp_pbe.c
    ${OPENSSL_SOURCE_DIR}/crypto/evp/evp_pkey.c
    ${OPENSSL_SOURCE_DIR}/crypto/evp/m_md2.c
    ${OPENSSL_SOURCE_DIR}/crypto/evp/m_md4.c
    ${OPENSSL_SOURCE_DIR}/crypto/evp/m_md5.c
    ${OPENSSL_SOURCE_DIR}/crypto/evp/m_md5_sha1.c
    ${OPENSSL_SOURCE_DIR}/crypto/evp/m_mdc2.c
    ${OPENSSL_SOURCE_DIR}/crypto/evp/m_null.c
    ${OPENSSL_SOURCE_DIR}/crypto/evp/m_ripemd.c
    ${OPENSSL_SOURCE_DIR}/crypto/evp/m_sha1.c
    ${OPENSSL_SOURCE_DIR}/crypto/evp/m_sha3.c
    ${OPENSSL_SOURCE_DIR}/crypto/evp/m_sigver.c
    ${OPENSSL_SOURCE_DIR}/crypto/evp/m_wp.c
    ${OPENSSL_SOURCE_DIR}/crypto/evp/names.c
    ${OPENSSL_SOURCE_DIR}/crypto/evp/p5_crpt.c
    ${OPENSSL_SOURCE_DIR}/crypto/evp/p5_crpt2.c
    ${OPENSSL_SOURCE_DIR}/crypto/evp/p_dec.c
    ${OPENSSL_SOURCE_DIR}/crypto/evp/p_enc.c
    ${OPENSSL_SOURCE_DIR}/crypto/evp/p_lib.c
    ${OPENSSL_SOURCE_DIR}/crypto/evp/p_open.c
    ${OPENSSL_SOURCE_DIR}/crypto/evp/p_seal.c
    ${OPENSSL_SOURCE_DIR}/crypto/evp/p_sign.c
    ${OPENSSL_SOURCE_DIR}/crypto/evp/p_verify.c
    ${OPENSSL_SOURCE_DIR}/crypto/evp/pbe_scrypt.c
    ${OPENSSL_SOURCE_DIR}/crypto/evp/pmeth_fn.c
    ${OPENSSL_SOURCE_DIR}/crypto/evp/pmeth_gn.c
    ${OPENSSL_SOURCE_DIR}/crypto/evp/pmeth_lib.c
    ${OPENSSL_SOURCE_DIR}/crypto/ex_data.c
    ${OPENSSL_SOURCE_DIR}/crypto/getenv.c
    ${OPENSSL_SOURCE_DIR}/crypto/hmac/hm_ameth.c
    ${OPENSSL_SOURCE_DIR}/crypto/hmac/hm_pmeth.c
    ${OPENSSL_SOURCE_DIR}/crypto/hmac/hmac.c
    ${OPENSSL_SOURCE_DIR}/crypto/idea/i_cbc.c
    ${OPENSSL_SOURCE_DIR}/crypto/idea/i_cfb64.c
    ${OPENSSL_SOURCE_DIR}/crypto/idea/i_ecb.c
    ${OPENSSL_SOURCE_DIR}/crypto/idea/i_ofb64.c
    ${OPENSSL_SOURCE_DIR}/crypto/idea/i_skey.c
    ${OPENSSL_SOURCE_DIR}/crypto/init.c
    ${OPENSSL_SOURCE_DIR}/crypto/kdf/hkdf.c
    ${OPENSSL_SOURCE_DIR}/crypto/kdf/kdf_err.c
    ${OPENSSL_SOURCE_DIR}/crypto/kdf/scrypt.c
    ${OPENSSL_SOURCE_DIR}/crypto/kdf/tls1_prf.c
    ${OPENSSL_SOURCE_DIR}/crypto/lhash/lh_stats.c
    ${OPENSSL_SOURCE_DIR}/crypto/lhash/lhash.c
    ${OPENSSL_SOURCE_DIR}/crypto/md4/md4_dgst.c
    ${OPENSSL_SOURCE_DIR}/crypto/md4/md4_one.c
    ${OPENSSL_SOURCE_DIR}/crypto/md5/md5_dgst.c
    ${OPENSSL_SOURCE_DIR}/crypto/md5/md5_one.c
    ${OPENSSL_SOURCE_DIR}/crypto/mdc2/mdc2_one.c
    ${OPENSSL_SOURCE_DIR}/crypto/mdc2/mdc2dgst.c
    ${OPENSSL_SOURCE_DIR}/crypto/mem.c
    ${OPENSSL_SOURCE_DIR}/crypto/mem_dbg.c
    ${OPENSSL_SOURCE_DIR}/crypto/mem_sec.c
    ${OPENSSL_SOURCE_DIR}/crypto/modes/cbc128.c
    ${OPENSSL_SOURCE_DIR}/crypto/modes/ccm128.c
    ${OPENSSL_SOURCE_DIR}/crypto/modes/cfb128.c
    ${OPENSSL_SOURCE_DIR}/crypto/modes/ctr128.c
    ${OPENSSL_SOURCE_DIR}/crypto/modes/cts128.c
    ${OPENSSL_SOURCE_DIR}/crypto/modes/gcm128.c
    ${OPENSSL_SOURCE_DIR}/crypto/modes/ocb128.c
    ${OPENSSL_SOURCE_DIR}/crypto/modes/ofb128.c
    ${OPENSSL_SOURCE_DIR}/crypto/modes/wrap128.c
    ${OPENSSL_SOURCE_DIR}/crypto/modes/xts128.c
    ${OPENSSL_SOURCE_DIR}/crypto/o_dir.c
    ${OPENSSL_SOURCE_DIR}/crypto/o_fips.c
    ${OPENSSL_SOURCE_DIR}/crypto/o_fopen.c
    ${OPENSSL_SOURCE_DIR}/crypto/o_init.c
    ${OPENSSL_SOURCE_DIR}/crypto/o_str.c
    ${OPENSSL_SOURCE_DIR}/crypto/o_time.c
    ${OPENSSL_SOURCE_DIR}/crypto/objects/o_names.c
    ${OPENSSL_SOURCE_DIR}/crypto/objects/obj_dat.c
    ${OPENSSL_SOURCE_DIR}/crypto/objects/obj_err.c
    ${OPENSSL_SOURCE_DIR}/crypto/objects/obj_lib.c
    ${OPENSSL_SOURCE_DIR}/crypto/objects/obj_xref.c
    ${OPENSSL_SOURCE_DIR}/crypto/ocsp/ocsp_asn.c
    ${OPENSSL_SOURCE_DIR}/crypto/ocsp/ocsp_cl.c
    ${OPENSSL_SOURCE_DIR}/crypto/ocsp/ocsp_err.c
    ${OPENSSL_SOURCE_DIR}/crypto/ocsp/ocsp_ext.c
    ${OPENSSL_SOURCE_DIR}/crypto/ocsp/ocsp_ht.c
    ${OPENSSL_SOURCE_DIR}/crypto/ocsp/ocsp_lib.c
    ${OPENSSL_SOURCE_DIR}/crypto/ocsp/ocsp_prn.c
    ${OPENSSL_SOURCE_DIR}/crypto/ocsp/ocsp_srv.c
    ${OPENSSL_SOURCE_DIR}/crypto/ocsp/ocsp_vfy.c
    ${OPENSSL_SOURCE_DIR}/crypto/ocsp/v3_ocsp.c
    ${OPENSSL_SOURCE_DIR}/crypto/pem/pem_all.c
    ${OPENSSL_SOURCE_DIR}/crypto/pem/pem_err.c
    ${OPENSSL_SOURCE_DIR}/crypto/pem/pem_info.c
    ${OPENSSL_SOURCE_DIR}/crypto/pem/pem_lib.c
    ${OPENSSL_SOURCE_DIR}/crypto/pem/pem_oth.c
    ${OPENSSL_SOURCE_DIR}/crypto/pem/pem_pk8.c
    ${OPENSSL_SOURCE_DIR}/crypto/pem/pem_pkey.c
    ${OPENSSL_SOURCE_DIR}/crypto/pem/pem_sign.c
    ${OPENSSL_SOURCE_DIR}/crypto/pem/pem_x509.c
    ${OPENSSL_SOURCE_DIR}/crypto/pem/pem_xaux.c
    ${OPENSSL_SOURCE_DIR}/crypto/pem/pvkfmt.c
    ${OPENSSL_SOURCE_DIR}/crypto/pkcs12/p12_add.c
    ${OPENSSL_SOURCE_DIR}/crypto/pkcs12/p12_asn.c
    ${OPENSSL_SOURCE_DIR}/crypto/pkcs12/p12_attr.c
    ${OPENSSL_SOURCE_DIR}/crypto/pkcs12/p12_crpt.c
    ${OPENSSL_SOURCE_DIR}/crypto/pkcs12/p12_crt.c
    ${OPENSSL_SOURCE_DIR}/crypto/pkcs12/p12_decr.c
    ${OPENSSL_SOURCE_DIR}/crypto/pkcs12/p12_init.c
    ${OPENSSL_SOURCE_DIR}/crypto/pkcs12/p12_key.c
    ${OPENSSL_SOURCE_DIR}/crypto/pkcs12/p12_kiss.c
    ${OPENSSL_SOURCE_DIR}/crypto/pkcs12/p12_mutl.c
    ${OPENSSL_SOURCE_DIR}/crypto/pkcs12/p12_npas.c
    ${OPENSSL_SOURCE_DIR}/crypto/pkcs12/p12_p8d.c
    ${OPENSSL_SOURCE_DIR}/crypto/pkcs12/p12_p8e.c
    ${OPENSSL_SOURCE_DIR}/crypto/pkcs12/p12_sbag.c
    ${OPENSSL_SOURCE_DIR}/crypto/pkcs12/p12_utl.c
    ${OPENSSL_SOURCE_DIR}/crypto/pkcs12/pk12err.c
    ${OPENSSL_SOURCE_DIR}/crypto/pkcs7/bio_pk7.c
    ${OPENSSL_SOURCE_DIR}/crypto/pkcs7/pk7_asn1.c
    ${OPENSSL_SOURCE_DIR}/crypto/pkcs7/pk7_attr.c
    ${OPENSSL_SOURCE_DIR}/crypto/pkcs7/pk7_doit.c
    ${OPENSSL_SOURCE_DIR}/crypto/pkcs7/pk7_lib.c
    ${OPENSSL_SOURCE_DIR}/crypto/pkcs7/pk7_mime.c
    ${OPENSSL_SOURCE_DIR}/crypto/pkcs7/pk7_smime.c
    ${OPENSSL_SOURCE_DIR}/crypto/pkcs7/pkcs7err.c
    ${OPENSSL_SOURCE_DIR}/crypto/poly1305/poly1305.c
    ${OPENSSL_SOURCE_DIR}/crypto/poly1305/poly1305_ameth.c
    ${OPENSSL_SOURCE_DIR}/crypto/poly1305/poly1305_pmeth.c
    ${OPENSSL_SOURCE_DIR}/crypto/rand/drbg_ctr.c
    ${OPENSSL_SOURCE_DIR}/crypto/rand/drbg_lib.c
    ${OPENSSL_SOURCE_DIR}/crypto/rand/rand_egd.c
    ${OPENSSL_SOURCE_DIR}/crypto/rand/rand_err.c
    ${OPENSSL_SOURCE_DIR}/crypto/rand/rand_lib.c
    ${OPENSSL_SOURCE_DIR}/crypto/rand/rand_unix.c
    ${OPENSSL_SOURCE_DIR}/crypto/rand/rand_vms.c
    ${OPENSSL_SOURCE_DIR}/crypto/rand/rand_win.c
    ${OPENSSL_SOURCE_DIR}/crypto/rand/randfile.c
    ${OPENSSL_SOURCE_DIR}/crypto/rc2/rc2_cbc.c
    ${OPENSSL_SOURCE_DIR}/crypto/rc2/rc2_ecb.c
    ${OPENSSL_SOURCE_DIR}/crypto/rc2/rc2_skey.c
    ${OPENSSL_SOURCE_DIR}/crypto/rc2/rc2cfb64.c
    ${OPENSSL_SOURCE_DIR}/crypto/rc2/rc2ofb64.c
    ${OPENSSL_SOURCE_DIR}/crypto/ripemd/rmd_dgst.c
    ${OPENSSL_SOURCE_DIR}/crypto/ripemd/rmd_one.c
    ${OPENSSL_SOURCE_DIR}/crypto/rsa/rsa_ameth.c
    ${OPENSSL_SOURCE_DIR}/crypto/rsa/rsa_asn1.c
    ${OPENSSL_SOURCE_DIR}/crypto/rsa/rsa_chk.c
    ${OPENSSL_SOURCE_DIR}/crypto/rsa/rsa_crpt.c
    ${OPENSSL_SOURCE_DIR}/crypto/rsa/rsa_depr.c
    ${OPENSSL_SOURCE_DIR}/crypto/rsa/rsa_err.c
    ${OPENSSL_SOURCE_DIR}/crypto/rsa/rsa_gen.c
    ${OPENSSL_SOURCE_DIR}/crypto/rsa/rsa_lib.c
    ${OPENSSL_SOURCE_DIR}/crypto/rsa/rsa_meth.c
    ${OPENSSL_SOURCE_DIR}/crypto/rsa/rsa_mp.c
    ${OPENSSL_SOURCE_DIR}/crypto/rsa/rsa_none.c
    ${OPENSSL_SOURCE_DIR}/crypto/rsa/rsa_oaep.c
    ${OPENSSL_SOURCE_DIR}/crypto/rsa/rsa_ossl.c
    ${OPENSSL_SOURCE_DIR}/crypto/rsa/rsa_pk1.c
    ${OPENSSL_SOURCE_DIR}/crypto/rsa/rsa_pmeth.c
    ${OPENSSL_SOURCE_DIR}/crypto/rsa/rsa_prn.c
    ${OPENSSL_SOURCE_DIR}/crypto/rsa/rsa_pss.c
    ${OPENSSL_SOURCE_DIR}/crypto/rsa/rsa_saos.c
    ${OPENSSL_SOURCE_DIR}/crypto/rsa/rsa_sign.c
    ${OPENSSL_SOURCE_DIR}/crypto/rsa/rsa_ssl.c
    ${OPENSSL_SOURCE_DIR}/crypto/rsa/rsa_x931.c
    ${OPENSSL_SOURCE_DIR}/crypto/rsa/rsa_x931g.c
    ${OPENSSL_SOURCE_DIR}/crypto/seed/seed.c
    ${OPENSSL_SOURCE_DIR}/crypto/seed/seed_cbc.c
    ${OPENSSL_SOURCE_DIR}/crypto/seed/seed_cfb.c
    ${OPENSSL_SOURCE_DIR}/crypto/seed/seed_ecb.c
    ${OPENSSL_SOURCE_DIR}/crypto/seed/seed_ofb.c
    ${OPENSSL_SOURCE_DIR}/crypto/sha/sha1_one.c
    ${OPENSSL_SOURCE_DIR}/crypto/sha/sha1dgst.c
    ${OPENSSL_SOURCE_DIR}/crypto/sha/sha256.c
    ${OPENSSL_SOURCE_DIR}/crypto/sha/sha512.c
    ${OPENSSL_SOURCE_DIR}/crypto/siphash/siphash.c
    ${OPENSSL_SOURCE_DIR}/crypto/siphash/siphash_ameth.c
    ${OPENSSL_SOURCE_DIR}/crypto/siphash/siphash_pmeth.c
    ${OPENSSL_SOURCE_DIR}/crypto/sm2/sm2_crypt.c
    ${OPENSSL_SOURCE_DIR}/crypto/sm2/sm2_err.c
    ${OPENSSL_SOURCE_DIR}/crypto/sm2/sm2_pmeth.c
    ${OPENSSL_SOURCE_DIR}/crypto/sm2/sm2_sign.c
    ${OPENSSL_SOURCE_DIR}/crypto/sm3/m_sm3.c
    ${OPENSSL_SOURCE_DIR}/crypto/sm3/sm3.c
    ${OPENSSL_SOURCE_DIR}/crypto/sm4/sm4.c
    ${OPENSSL_SOURCE_DIR}/crypto/srp/srp_lib.c
    ${OPENSSL_SOURCE_DIR}/crypto/srp/srp_vfy.c
    ${OPENSSL_SOURCE_DIR}/crypto/stack/stack.c
    ${OPENSSL_SOURCE_DIR}/crypto/store/loader_file.c
    ${OPENSSL_SOURCE_DIR}/crypto/store/store_err.c
    ${OPENSSL_SOURCE_DIR}/crypto/store/store_init.c
    ${OPENSSL_SOURCE_DIR}/crypto/store/store_lib.c
    ${OPENSSL_SOURCE_DIR}/crypto/store/store_register.c
    ${OPENSSL_SOURCE_DIR}/crypto/store/store_strings.c
    ${OPENSSL_SOURCE_DIR}/crypto/threads_none.c
    ${OPENSSL_SOURCE_DIR}/crypto/threads_pthread.c
    ${OPENSSL_SOURCE_DIR}/crypto/threads_win.c
    ${OPENSSL_SOURCE_DIR}/crypto/ts/ts_asn1.c
    ${OPENSSL_SOURCE_DIR}/crypto/ts/ts_conf.c
    ${OPENSSL_SOURCE_DIR}/crypto/ts/ts_err.c
    ${OPENSSL_SOURCE_DIR}/crypto/ts/ts_lib.c
    ${OPENSSL_SOURCE_DIR}/crypto/ts/ts_req_print.c
    ${OPENSSL_SOURCE_DIR}/crypto/ts/ts_req_utils.c
    ${OPENSSL_SOURCE_DIR}/crypto/ts/ts_rsp_print.c
    ${OPENSSL_SOURCE_DIR}/crypto/ts/ts_rsp_sign.c
    ${OPENSSL_SOURCE_DIR}/crypto/ts/ts_rsp_utils.c
    ${OPENSSL_SOURCE_DIR}/crypto/ts/ts_rsp_verify.c
    ${OPENSSL_SOURCE_DIR}/crypto/ts/ts_verify_ctx.c
    ${OPENSSL_SOURCE_DIR}/crypto/txt_db/txt_db.c
    ${OPENSSL_SOURCE_DIR}/crypto/ui/ui_err.c
    ${OPENSSL_SOURCE_DIR}/crypto/ui/ui_lib.c
    ${OPENSSL_SOURCE_DIR}/crypto/ui/ui_null.c
    ${OPENSSL_SOURCE_DIR}/crypto/ui/ui_openssl.c
    ${OPENSSL_SOURCE_DIR}/crypto/ui/ui_util.c
    ${OPENSSL_SOURCE_DIR}/crypto/uid.c
    ${OPENSSL_SOURCE_DIR}/crypto/x509/by_dir.c
    ${OPENSSL_SOURCE_DIR}/crypto/x509/by_file.c
    ${OPENSSL_SOURCE_DIR}/crypto/x509/t_crl.c
    ${OPENSSL_SOURCE_DIR}/crypto/x509/t_req.c
    ${OPENSSL_SOURCE_DIR}/crypto/x509/t_x509.c
    ${OPENSSL_SOURCE_DIR}/crypto/x509/x509_att.c
    ${OPENSSL_SOURCE_DIR}/crypto/x509/x509_cmp.c
    ${OPENSSL_SOURCE_DIR}/crypto/x509/x509_d2.c
    ${OPENSSL_SOURCE_DIR}/crypto/x509/x509_def.c
    ${OPENSSL_SOURCE_DIR}/crypto/x509/x509_err.c
    ${OPENSSL_SOURCE_DIR}/crypto/x509/x509_ext.c
    ${OPENSSL_SOURCE_DIR}/crypto/x509/x509_lu.c
    ${OPENSSL_SOURCE_DIR}/crypto/x509/x509_meth.c
    ${OPENSSL_SOURCE_DIR}/crypto/x509/x509_obj.c
    ${OPENSSL_SOURCE_DIR}/crypto/x509/x509_r2x.c
    ${OPENSSL_SOURCE_DIR}/crypto/x509/x509_req.c
    ${OPENSSL_SOURCE_DIR}/crypto/x509/x509_set.c
    ${OPENSSL_SOURCE_DIR}/crypto/x509/x509_trs.c
    ${OPENSSL_SOURCE_DIR}/crypto/x509/x509_txt.c
    ${OPENSSL_SOURCE_DIR}/crypto/x509/x509_v3.c
    ${OPENSSL_SOURCE_DIR}/crypto/x509/x509_vfy.c
    ${OPENSSL_SOURCE_DIR}/crypto/x509/x509_vpm.c
    ${OPENSSL_SOURCE_DIR}/crypto/x509/x509cset.c
    ${OPENSSL_SOURCE_DIR}/crypto/x509/x509name.c
    ${OPENSSL_SOURCE_DIR}/crypto/x509/x509rset.c
    ${OPENSSL_SOURCE_DIR}/crypto/x509/x509spki.c
    ${OPENSSL_SOURCE_DIR}/crypto/x509/x509type.c
    ${OPENSSL_SOURCE_DIR}/crypto/x509/x_all.c
    ${OPENSSL_SOURCE_DIR}/crypto/x509/x_attrib.c
    ${OPENSSL_SOURCE_DIR}/crypto/x509/x_crl.c
    ${OPENSSL_SOURCE_DIR}/crypto/x509/x_exten.c
    ${OPENSSL_SOURCE_DIR}/crypto/x509/x_name.c
    ${OPENSSL_SOURCE_DIR}/crypto/x509/x_pubkey.c
    ${OPENSSL_SOURCE_DIR}/crypto/x509/x_req.c
    ${OPENSSL_SOURCE_DIR}/crypto/x509/x_x509.c
    ${OPENSSL_SOURCE_DIR}/crypto/x509/x_x509a.c
    ${OPENSSL_SOURCE_DIR}/crypto/x509v3/pcy_cache.c
    ${OPENSSL_SOURCE_DIR}/crypto/x509v3/pcy_data.c
    ${OPENSSL_SOURCE_DIR}/crypto/x509v3/pcy_lib.c
    ${OPENSSL_SOURCE_DIR}/crypto/x509v3/pcy_map.c
    ${OPENSSL_SOURCE_DIR}/crypto/x509v3/pcy_node.c
    ${OPENSSL_SOURCE_DIR}/crypto/x509v3/pcy_tree.c
    ${OPENSSL_SOURCE_DIR}/crypto/x509v3/v3_addr.c
    ${OPENSSL_SOURCE_DIR}/crypto/x509v3/v3_admis.c
    ${OPENSSL_SOURCE_DIR}/crypto/x509v3/v3_akey.c
    ${OPENSSL_SOURCE_DIR}/crypto/x509v3/v3_akeya.c
    ${OPENSSL_SOURCE_DIR}/crypto/x509v3/v3_alt.c
    ${OPENSSL_SOURCE_DIR}/crypto/x509v3/v3_asid.c
    ${OPENSSL_SOURCE_DIR}/crypto/x509v3/v3_bcons.c
    ${OPENSSL_SOURCE_DIR}/crypto/x509v3/v3_bitst.c
    ${OPENSSL_SOURCE_DIR}/crypto/x509v3/v3_conf.c
    ${OPENSSL_SOURCE_DIR}/crypto/x509v3/v3_cpols.c
    ${OPENSSL_SOURCE_DIR}/crypto/x509v3/v3_crld.c
    ${OPENSSL_SOURCE_DIR}/crypto/x509v3/v3_enum.c
    ${OPENSSL_SOURCE_DIR}/crypto/x509v3/v3_extku.c
    ${OPENSSL_SOURCE_DIR}/crypto/x509v3/v3_genn.c
    ${OPENSSL_SOURCE_DIR}/crypto/x509v3/v3_ia5.c
    ${OPENSSL_SOURCE_DIR}/crypto/x509v3/v3_info.c
    ${OPENSSL_SOURCE_DIR}/crypto/x509v3/v3_int.c
    ${OPENSSL_SOURCE_DIR}/crypto/x509v3/v3_lib.c
    ${OPENSSL_SOURCE_DIR}/crypto/x509v3/v3_ncons.c
    ${OPENSSL_SOURCE_DIR}/crypto/x509v3/v3_pci.c
    ${OPENSSL_SOURCE_DIR}/crypto/x509v3/v3_pcia.c
    ${OPENSSL_SOURCE_DIR}/crypto/x509v3/v3_pcons.c
    ${OPENSSL_SOURCE_DIR}/crypto/x509v3/v3_pku.c
    ${OPENSSL_SOURCE_DIR}/crypto/x509v3/v3_pmaps.c
    ${OPENSSL_SOURCE_DIR}/crypto/x509v3/v3_prn.c
    ${OPENSSL_SOURCE_DIR}/crypto/x509v3/v3_purp.c
    ${OPENSSL_SOURCE_DIR}/crypto/x509v3/v3_skey.c
    ${OPENSSL_SOURCE_DIR}/crypto/x509v3/v3_sxnet.c
    ${OPENSSL_SOURCE_DIR}/crypto/x509v3/v3_tlsf.c
    ${OPENSSL_SOURCE_DIR}/crypto/x509v3/v3_utl.c
    ${OPENSSL_SOURCE_DIR}/crypto/x509v3/v3err.c
<<<<<<< HEAD
=======
    ${OPENSSL_SOURCE_DIR}/crypto/whrlpool/wp_dgst.c
>>>>>>> 47ee1850
)

if (ARCH_AMD64)
    set (CRYPTO_SRCS ${CRYPTO_SRCS}
<<<<<<< HEAD
=======
        ${OPENSSL_SOURCE_DIR}/crypto/bn/asm/x86_64-gcc.c
>>>>>>> 47ee1850
        ${OPENSSL_BINARY_DIR}/crypto/bn/rsaz-avx2.s
        ${OPENSSL_BINARY_DIR}/crypto/bn/rsaz-x86_64.s
        ${OPENSSL_BINARY_DIR}/crypto/aes/aesni-mb-x86_64.s
        ${OPENSSL_BINARY_DIR}/crypto/aes/aesni-sha1-x86_64.s
        ${OPENSSL_BINARY_DIR}/crypto/aes/aesni-sha256-x86_64.s
        ${OPENSSL_BINARY_DIR}/crypto/aes/aesni-x86_64.s
        ${OPENSSL_BINARY_DIR}/crypto/aes/vpaes-x86_64.s
        ${OPENSSL_BINARY_DIR}/crypto/bn/x86_64-gf2m.s
        ${OPENSSL_BINARY_DIR}/crypto/bn/x86_64-mont.s
        ${OPENSSL_BINARY_DIR}/crypto/bn/x86_64-mont5.s
        ${OPENSSL_BINARY_DIR}/crypto/camellia/cmll-x86_64.s
        ${OPENSSL_BINARY_DIR}/crypto/chacha/chacha-x86_64.s
        ${OPENSSL_BINARY_DIR}/crypto/ec/ecp_nistz256-x86_64.s
        ${OPENSSL_BINARY_DIR}/crypto/ec/x25519-x86_64.s
        ${OPENSSL_BINARY_DIR}/crypto/md5/md5-x86_64.s
        ${OPENSSL_BINARY_DIR}/crypto/modes/aesni-gcm-x86_64.s
        ${OPENSSL_BINARY_DIR}/crypto/modes/ghash-x86_64.s
        ${OPENSSL_BINARY_DIR}/crypto/poly1305/poly1305-x86_64.s
        ${OPENSSL_BINARY_DIR}/crypto/rc4/rc4-md5-x86_64.s
        ${OPENSSL_BINARY_DIR}/crypto/rc4/rc4-x86_64.s
        ${OPENSSL_BINARY_DIR}/crypto/sha/keccak1600-x86_64.s
        ${OPENSSL_BINARY_DIR}/crypto/sha/sha1-mb-x86_64.s
        ${OPENSSL_BINARY_DIR}/crypto/sha/sha1-x86_64.s
        ${OPENSSL_BINARY_DIR}/crypto/sha/sha256-mb-x86_64.s
        ${OPENSSL_BINARY_DIR}/crypto/sha/sha256-x86_64.s
        ${OPENSSL_BINARY_DIR}/crypto/sha/sha512-x86_64.s
        ${OPENSSL_BINARY_DIR}/crypto/whrlpool/wp-x86_64.s
<<<<<<< HEAD
        ${OPENSSL_SOURCE_DIR}/crypto/whrlpool/wp_dgst.c
=======
>>>>>>> 47ee1850
        ${OPENSSL_BINARY_DIR}/crypto/x86_64cpuid.s
    )
elseif (ARCH_AARCH64)
    set (CRYPTO_SRCS ${CRYPTO_SRCS}
        ${OPENSSL_SOURCE_DIR}/crypto/aes/aes_cbc.c
        ${OPENSSL_SOURCE_DIR}/crypto/aes/aes_core.c
        ${OPENSSL_SOURCE_DIR}/crypto/bn/bn_asm.c
        ${OPENSSL_SOURCE_DIR}/crypto/camellia/camellia.c
        ${OPENSSL_SOURCE_DIR}/crypto/camellia/cmll_cbc.c
        ${OPENSSL_SOURCE_DIR}/crypto/armcap.c
        ${OPENSSL_SOURCE_DIR}/crypto/rc4/rc4_enc.c
        ${OPENSSL_SOURCE_DIR}/crypto/rc4/rc4_skey.c
        ${OPENSSL_BINARY_DIR}/crypto/aes/aesv8-armx.S
        ${OPENSSL_BINARY_DIR}/crypto/aes/vpaes-armv8.S
        ${OPENSSL_BINARY_DIR}/crypto/bn/armv8-mont.S
        ${OPENSSL_BINARY_DIR}/crypto/chacha/chacha-armv8.S
        ${OPENSSL_BINARY_DIR}/crypto/ec/ecp_nistz256-armv8.S
        ${OPENSSL_BINARY_DIR}/crypto/arm64cpuid.S
        ${OPENSSL_BINARY_DIR}/crypto/modes/ghashv8-armx.S
        ${OPENSSL_BINARY_DIR}/crypto/poly1305/poly1305-armv8.S
        ${OPENSSL_BINARY_DIR}/crypto/sha/keccak1600-armv8.S
        ${OPENSSL_BINARY_DIR}/crypto/sha/sha1-armv8.S
        ${OPENSSL_BINARY_DIR}/crypto/sha/sha256-armv8.S
<<<<<<< HEAD
        ${OPENSSL_BINARY_DIR}/crypto/sha/sha512-armv8.S)
=======
        ${OPENSSL_BINARY_DIR}/crypto/sha/sha512-armv8.S
        ${OPENSSL_SOURCE_DIR}/crypto/whrlpool/wp_block.c
    )
>>>>>>> 47ee1850
endif ()


set(SSL_SRCS
 ${OPENSSL_SOURCE_DIR}/ssl/bio_ssl.c
 ${OPENSSL_SOURCE_DIR}/ssl/d1_lib.c
 ${OPENSSL_SOURCE_DIR}/ssl/d1_msg.c
 ${OPENSSL_SOURCE_DIR}/ssl/d1_srtp.c
 ${OPENSSL_SOURCE_DIR}/ssl/methods.c
 ${OPENSSL_SOURCE_DIR}/ssl/packet.c
 ${OPENSSL_SOURCE_DIR}/ssl/pqueue.c
 ${OPENSSL_SOURCE_DIR}/ssl/record/dtls1_bitmap.c
 ${OPENSSL_SOURCE_DIR}/ssl/record/rec_layer_d1.c
 ${OPENSSL_SOURCE_DIR}/ssl/record/rec_layer_s3.c
 ${OPENSSL_SOURCE_DIR}/ssl/record/ssl3_buffer.c
 ${OPENSSL_SOURCE_DIR}/ssl/record/ssl3_record.c
 ${OPENSSL_SOURCE_DIR}/ssl/record/ssl3_record_tls13.c
 ${OPENSSL_SOURCE_DIR}/ssl/s3_cbc.c
 ${OPENSSL_SOURCE_DIR}/ssl/s3_enc.c
 ${OPENSSL_SOURCE_DIR}/ssl/s3_lib.c
 ${OPENSSL_SOURCE_DIR}/ssl/s3_msg.c
 ${OPENSSL_SOURCE_DIR}/ssl/ssl_asn1.c
 ${OPENSSL_SOURCE_DIR}/ssl/ssl_cert.c
 ${OPENSSL_SOURCE_DIR}/ssl/ssl_ciph.c
 ${OPENSSL_SOURCE_DIR}/ssl/ssl_conf.c
 ${OPENSSL_SOURCE_DIR}/ssl/ssl_err.c
 ${OPENSSL_SOURCE_DIR}/ssl/ssl_init.c
 ${OPENSSL_SOURCE_DIR}/ssl/ssl_lib.c
 ${OPENSSL_SOURCE_DIR}/ssl/ssl_mcnf.c
 ${OPENSSL_SOURCE_DIR}/ssl/ssl_rsa.c
 ${OPENSSL_SOURCE_DIR}/ssl/ssl_sess.c
 ${OPENSSL_SOURCE_DIR}/ssl/ssl_stat.c
 ${OPENSSL_SOURCE_DIR}/ssl/ssl_txt.c
 ${OPENSSL_SOURCE_DIR}/ssl/ssl_utst.c
 ${OPENSSL_SOURCE_DIR}/ssl/statem/extensions.c
 ${OPENSSL_SOURCE_DIR}/ssl/statem/extensions_clnt.c
 ${OPENSSL_SOURCE_DIR}/ssl/statem/extensions_cust.c
 ${OPENSSL_SOURCE_DIR}/ssl/statem/extensions_srvr.c
 ${OPENSSL_SOURCE_DIR}/ssl/statem/statem.c
 ${OPENSSL_SOURCE_DIR}/ssl/statem/statem_clnt.c
 ${OPENSSL_SOURCE_DIR}/ssl/statem/statem_dtls.c
 ${OPENSSL_SOURCE_DIR}/ssl/statem/statem_lib.c
 ${OPENSSL_SOURCE_DIR}/ssl/statem/statem_srvr.c
 ${OPENSSL_SOURCE_DIR}/ssl/t1_enc.c
 ${OPENSSL_SOURCE_DIR}/ssl/t1_lib.c
 ${OPENSSL_SOURCE_DIR}/ssl/t1_trce.c
 ${OPENSSL_SOURCE_DIR}/ssl/tls13_enc.c
 ${OPENSSL_SOURCE_DIR}/ssl/tls_srp.c
)


add_library(crypto ${CRYPTO_SRCS})
add_library(ssl ${SSL_SRCS})

if (ARCH_AMD64)
    target_include_directories(crypto
        SYSTEM PUBLIC linux_x86_64/include
        PRIVATE linux_x86_64/include_private)
elseif (ARCH_AARCH64)
    target_include_directories(crypto
        SYSTEM PUBLIC linux_aarch64/include
        PRIVATE linux_aarch64/include_private)
endif ()

target_include_directories(crypto
SYSTEM PUBLIC ${OPENSSL_SOURCE_DIR}/include
PRIVATE ${OPENSSL_SOURCE_DIR}/crypto
PRIVATE ${OPENSSL_SOURCE_DIR}/crypto/include
PRIVATE ${OPENSSL_SOURCE_DIR}/crypto/modes
PRIVATE ${OPENSSL_SOURCE_DIR}/crypto/ec/curve448
PRIVATE ${OPENSSL_SOURCE_DIR}/crypto/ec/curve448/arch_32    # No idea why files from this directory are used in x86_64 build.
PRIVATE ${OPENSSL_SOURCE_DIR})

target_include_directories(ssl
PRIVATE ${OPENSSL_SOURCE_DIR})

target_link_libraries(ssl crypto)<|MERGE_RESOLUTION|>--- conflicted
+++ resolved
@@ -65,11 +65,7 @@
     perl_generate_asm(${OPENSSL_SOURCE_DIR}/crypto/sha/asm/sha1-x86_64.pl ${OPENSSL_BINARY_DIR}/crypto/sha/sha1-x86_64.s)
     perl_generate_asm(${OPENSSL_SOURCE_DIR}/crypto/sha/asm/sha256-mb-x86_64.pl ${OPENSSL_BINARY_DIR}/crypto/sha/sha256-mb-x86_64.s)
     perl_generate_asm(${OPENSSL_SOURCE_DIR}/crypto/sha/asm/sha512-x86_64.pl ${OPENSSL_BINARY_DIR}/crypto/sha/sha256-x86_64.s)
-<<<<<<< HEAD
-    perl_generate_asm(${OPENSSL_SOURCE_DIR}/crypto/sha/asm/sha512-x86_64.pl ${OPENSSL_BINARY_DIR}/crypto/sha/sha512-x86_64.s)
-=======
     perl_generate_asm(${OPENSSL_SOURCE_DIR}/crypto/sha/asm/sha512-x86_64.pl ${OPENSSL_BINARY_DIR}/crypto/sha/sha512-x86_64.s) # This is not a mistake
->>>>>>> 47ee1850
     perl_generate_asm(${OPENSSL_SOURCE_DIR}/crypto/whrlpool/asm/wp-x86_64.pl ${OPENSSL_BINARY_DIR}/crypto/whrlpool/wp-x86_64.s)
     perl_generate_asm(${OPENSSL_SOURCE_DIR}/crypto/x86_64cpuid.pl ${OPENSSL_BINARY_DIR}/crypto/x86_64cpuid.s)
 
@@ -212,10 +208,6 @@
     ${OPENSSL_SOURCE_DIR}/crypto/blake2/blake2s.c
     ${OPENSSL_SOURCE_DIR}/crypto/blake2/m_blake2b.c
     ${OPENSSL_SOURCE_DIR}/crypto/blake2/m_blake2s.c
-<<<<<<< HEAD
-    ${OPENSSL_SOURCE_DIR}/crypto/bn/asm/x86_64-gcc.c
-=======
->>>>>>> 47ee1850
     ${OPENSSL_SOURCE_DIR}/crypto/bn/bn_add.c
     ${OPENSSL_SOURCE_DIR}/crypto/bn/bn_blind.c
     ${OPENSSL_SOURCE_DIR}/crypto/bn/bn_const.c
@@ -734,18 +726,12 @@
     ${OPENSSL_SOURCE_DIR}/crypto/x509v3/v3_tlsf.c
     ${OPENSSL_SOURCE_DIR}/crypto/x509v3/v3_utl.c
     ${OPENSSL_SOURCE_DIR}/crypto/x509v3/v3err.c
-<<<<<<< HEAD
-=======
     ${OPENSSL_SOURCE_DIR}/crypto/whrlpool/wp_dgst.c
->>>>>>> 47ee1850
 )
 
 if (ARCH_AMD64)
     set (CRYPTO_SRCS ${CRYPTO_SRCS}
-<<<<<<< HEAD
-=======
         ${OPENSSL_SOURCE_DIR}/crypto/bn/asm/x86_64-gcc.c
->>>>>>> 47ee1850
         ${OPENSSL_BINARY_DIR}/crypto/bn/rsaz-avx2.s
         ${OPENSSL_BINARY_DIR}/crypto/bn/rsaz-x86_64.s
         ${OPENSSL_BINARY_DIR}/crypto/aes/aesni-mb-x86_64.s
@@ -773,10 +759,6 @@
         ${OPENSSL_BINARY_DIR}/crypto/sha/sha256-x86_64.s
         ${OPENSSL_BINARY_DIR}/crypto/sha/sha512-x86_64.s
         ${OPENSSL_BINARY_DIR}/crypto/whrlpool/wp-x86_64.s
-<<<<<<< HEAD
-        ${OPENSSL_SOURCE_DIR}/crypto/whrlpool/wp_dgst.c
-=======
->>>>>>> 47ee1850
         ${OPENSSL_BINARY_DIR}/crypto/x86_64cpuid.s
     )
 elseif (ARCH_AARCH64)
@@ -800,13 +782,9 @@
         ${OPENSSL_BINARY_DIR}/crypto/sha/keccak1600-armv8.S
         ${OPENSSL_BINARY_DIR}/crypto/sha/sha1-armv8.S
         ${OPENSSL_BINARY_DIR}/crypto/sha/sha256-armv8.S
-<<<<<<< HEAD
-        ${OPENSSL_BINARY_DIR}/crypto/sha/sha512-armv8.S)
-=======
         ${OPENSSL_BINARY_DIR}/crypto/sha/sha512-armv8.S
         ${OPENSSL_SOURCE_DIR}/crypto/whrlpool/wp_block.c
     )
->>>>>>> 47ee1850
 endif ()
 
 
