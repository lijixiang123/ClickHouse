--- conflicted
+++ resolved
@@ -4,12 +4,8 @@
 
 ccache --show-stats ||:
 ccache --zero-stats ||:
-<<<<<<< HEAD
-build/release --no-pbuilder "$ALIEN_PKGS" | ts '%Y-%m-%d %H:%M:%S'
-=======
 read -ra ALIEN_PKGS <<< "${ALIEN_PKGS:-}"
 build/release --no-pbuilder "${ALIEN_PKGS[@]}" | ts '%Y-%m-%d %H:%M:%S'
->>>>>>> a21b42f1
 mv /*.deb /output
 mv -- *.changes /output
 mv -- *.buildinfo /output
