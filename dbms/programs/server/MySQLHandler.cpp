#include <Common/config.h>

#include "MySQLHandler.h"
#include <limits>
#include <ext/scope_guard.h>
#include <Columns/ColumnVector.h>
#include <Common/config_version.h>
#include <Common/NetException.h>
#include <Common/OpenSSLHelpers.h>
#include <Core/MySQLProtocol.h>
#include <Core/NamesAndTypes.h>
#include <DataStreams/copyData.h>
#include <Interpreters/executeQuery.h>
#include <IO/ReadBufferFromPocoSocket.h>
#include <IO/ReadBufferFromString.h>
#include <IO/WriteBufferFromPocoSocket.h>
#include <Storages/IStorage.h>

#if USE_POCO_NETSSL
#include <Poco/Net/SecureStreamSocket.h>
#include <Poco/Net/SSLManager.h>
#include <Poco/Crypto/CipherFactory.h>
#include <Poco/Crypto/RSAKey.h>
#endif

namespace DB
{

using namespace MySQLProtocol;

#if USE_POCO_NETSSL
using Poco::Net::SecureStreamSocket;
using Poco::Net::SSLManager;
#endif

namespace ErrorCodes
{
    extern const int MYSQL_CLIENT_INSUFFICIENT_CAPABILITIES;
    extern const int OPENSSL_ERROR;
    extern const int SUPPORT_IS_DISABLED;
}

MySQLHandler::MySQLHandler(IServer & server_, const Poco::Net::StreamSocket & socket_,
    bool ssl_enabled, size_t connection_id_)
    : Poco::Net::TCPServerConnection(socket_)
    , server(server_)
    , log(&Poco::Logger::get("MySQLHandler"))
    , connection_context(server.context())
    , connection_id(connection_id_)
    , auth_plugin(new MySQLProtocol::Authentication::Native41())
{
    server_capability_flags = CLIENT_PROTOCOL_41 | CLIENT_SECURE_CONNECTION | CLIENT_PLUGIN_AUTH | CLIENT_PLUGIN_AUTH_LENENC_CLIENT_DATA | CLIENT_CONNECT_WITH_DB | CLIENT_DEPRECATE_EOF;
    if (ssl_enabled)
        server_capability_flags |= CLIENT_SSL;
}

void MySQLHandler::run()
{
    connection_context.makeSessionContext();
    connection_context.setDefaultFormat("MySQLWire");

    in = std::make_shared<ReadBufferFromPocoSocket>(socket());
    out = std::make_shared<WriteBufferFromPocoSocket>(socket());
    packet_sender = std::make_shared<PacketSender>(*in, *out, connection_context.mysql.sequence_id);

    try
    {
        Handshake handshake(server_capability_flags, connection_id, VERSION_STRING + String("-") + VERSION_NAME, auth_plugin->getName(), auth_plugin->getAuthPluginData());
        packet_sender->sendPacket<Handshake>(handshake, true);

        LOG_TRACE(log, "Sent handshake");

        HandshakeResponse handshake_response;
        finishHandshake(handshake_response);
        connection_context.mysql.client_capabilities = handshake_response.capability_flags;
        if (handshake_response.max_packet_size)
            connection_context.mysql.max_packet_size = handshake_response.max_packet_size;
        if (!connection_context.mysql.max_packet_size)
            connection_context.mysql.max_packet_size = MAX_PACKET_LENGTH;

/*        LOG_TRACE(log, "Capabilities: " << handshake_response.capability_flags
                                        << "\nmax_packet_size: "
                                        << handshake_response.max_packet_size
                                        << "\ncharacter_set: "
                                        << handshake_response.character_set
                                        << "\nuser: "
                                        << handshake_response.username
                                        << "\nauth_response length: "
                                        << handshake_response.auth_response.length()
                                        << "\nauth_response: "
                                        << handshake_response.auth_response
                                        << "\ndatabase: "
                                        << handshake_response.database
                                        << "\nauth_plugin_name: "
                                        << handshake_response.auth_plugin_name);*/

        client_capability_flags = handshake_response.capability_flags;
        if (!(client_capability_flags & CLIENT_PROTOCOL_41))
            throw Exception("Required capability: CLIENT_PROTOCOL_41.", ErrorCodes::MYSQL_CLIENT_INSUFFICIENT_CAPABILITIES);

        authenticate(handshake_response.username, handshake_response.auth_plugin_name, handshake_response.auth_response);

        try
        {
            if (!handshake_response.database.empty())
                connection_context.setCurrentDatabase(handshake_response.database);
            connection_context.setCurrentQueryId("");
        }
        catch (const Exception & exc)
        {
            log->log(exc);
            packet_sender->sendPacket(ERR_Packet(exc.code(), "00000", exc.message()), true);
        }

        OK_Packet ok_packet(0, handshake_response.capability_flags, 0, 0, 0);
        packet_sender->sendPacket(ok_packet, true);

        while (true)
        {
            packet_sender->resetSequenceId();
            PacketPayloadReadBuffer payload = packet_sender->getPayload();

            char command = 0;
            payload.readStrict(command);

            // For commands which are executed without MemoryTracker.
            LimitReadBuffer limited_payload(payload, 10000, true, "too long MySQL packet.");

            LOG_DEBUG(log, "Received command: " << static_cast<int>(static_cast<unsigned char>(command)) << ". Connection id: " << connection_id << ".");
            try
            {
                switch (command)
                {
                    case COM_QUIT:
                        return;
                    case COM_INIT_DB:
                        comInitDB(limited_payload);
                        break;
                    case COM_QUERY:
                        comQuery(payload);
                        break;
                    case COM_FIELD_LIST:
                        comFieldList(limited_payload);
                        break;
                    case COM_PING:
                        comPing();
                        break;
                    default:
                        throw Exception(Poco::format("Command %d is not implemented.", command), ErrorCodes::NOT_IMPLEMENTED);
                }
            }
            catch (const NetException & exc)
            {
                log->log(exc);
                throw;
            }
            catch (const Exception & exc)
            {
                log->log(exc);
                packet_sender->sendPacket(ERR_Packet(exc.code(), "00000", exc.message()), true);
            }
        }
    }
    catch (const Poco::Exception & exc)
    {
        log->log(exc);
    }
}

/** Reads 3 bytes, finds out whether it is SSLRequest or HandshakeResponse packet, starts secure connection, if it is SSLRequest.
 *  Reading is performed from socket instead of ReadBuffer to prevent reading part of SSL handshake.
 *  If we read it from socket, it will be impossible to start SSL connection using Poco. Size of SSLRequest packet payload is 32 bytes, thus we can read at most 36 bytes.
 */
void MySQLHandler::finishHandshake(MySQLProtocol::HandshakeResponse & packet)
{
    size_t packet_size = PACKET_HEADER_SIZE + SSL_REQUEST_PAYLOAD_SIZE;

    /// Buffer for SSLRequest or part of HandshakeResponse.
    char buf[packet_size];
    size_t pos = 0;

    /// Reads at least count and at most packet_size bytes.
    auto read_bytes = [this, &buf, &pos, &packet_size](size_t count) -> void {
        while (pos < count)
        {
            int ret = socket().receiveBytes(buf + pos, packet_size - pos);
            if (ret == 0)
            {
                throw Exception("Cannot read all data. Bytes read: " + std::to_string(pos) + ". Bytes expected: 3.", ErrorCodes::CANNOT_READ_ALL_DATA);
            }
            pos += ret;
        }
    };
    read_bytes(3); /// We can find out whether it is SSLRequest of HandshakeResponse by first 3 bytes.

    size_t payload_size = unalignedLoad<uint32_t>(buf) & 0xFFFFFFu;
    LOG_TRACE(log, "payload size: " << payload_size);

    if (payload_size == SSL_REQUEST_PAYLOAD_SIZE)
    {
        finishHandshakeSSL(packet_size, buf, pos, read_bytes, packet);
    }
    else
    {
        /// Reading rest of HandshakeResponse.
        packet_size = PACKET_HEADER_SIZE + payload_size;
        WriteBufferFromOwnString buf_for_handshake_response;
        buf_for_handshake_response.write(buf, pos);
        copyData(*packet_sender->in, buf_for_handshake_response, packet_size - pos);
        ReadBufferFromString payload(buf_for_handshake_response.str());
        payload.ignore(PACKET_HEADER_SIZE);
        packet.readPayload(payload);
        packet_sender->sequence_id++;
    }
}

void MySQLHandler::authenticate(const String & user_name, const String & auth_plugin_name, const String & initial_auth_response)
{
<<<<<<< HEAD
    try {
        // For compatibility with JavaScript MySQL client, Native41 authentication plugin is used when possible (if password is specified using double SHA1). Otherwise SHA256 plugin is used.
        auto user = connection_context.getUser(user_name);
        if (user->authentication.getType() != DB::Authentication::DOUBLE_SHA1_PASSWORD)
        {
            authPluginSSL();
        }

=======
    // For compatibility with JavaScript MySQL client, Native41 authentication plugin is used when possible (if password is specified using double SHA1). Otherwise SHA256 plugin is used.
    auto user = connection_context.getUser(user_name);
    if (user->authentication.getType() != DB::Authentication::DOUBLE_SHA1_PASSWORD)
    {
        authPluginSSL();
    }

    try
    {
>>>>>>> 7b6e61ab
        std::optional<String> auth_response = auth_plugin_name == auth_plugin->getName() ? std::make_optional<String>(initial_auth_response) : std::nullopt;
        auth_plugin->authenticate(user_name, auth_response, connection_context, packet_sender, secure_connection, socket().peerAddress());
    }
    catch (const Exception & exc)
    {
        LOG_ERROR(log, "Authentication for user " << user_name << " failed.");
        packet_sender->sendPacket(ERR_Packet(exc.code(), "00000", exc.message()), true);
        throw;
    }
    LOG_INFO(log, "Authentication for user " << user_name << " succeeded.");
}

void MySQLHandler::comInitDB(ReadBuffer & payload)
{
    String database;
    readStringUntilEOF(database, payload);
    LOG_DEBUG(log, "Setting current database to " << database);
    connection_context.setCurrentDatabase(database);
    packet_sender->sendPacket(OK_Packet(0, client_capability_flags, 0, 0, 1), true);
}

void MySQLHandler::comFieldList(ReadBuffer & payload)
{
    ComFieldList packet;
    packet.readPayload(payload);
    String database = connection_context.getCurrentDatabase();
    StoragePtr tablePtr = connection_context.getTable(database, packet.table);
    for (const NameAndTypePair & column: tablePtr->getColumns().getAll())
    {
        ColumnDefinition column_definition(
            database, packet.table, packet.table, column.name, column.name, CharacterSet::binary, 100, ColumnType::MYSQL_TYPE_STRING, 0, 0
        );
        packet_sender->sendPacket(column_definition);
    }
    packet_sender->sendPacket(OK_Packet(0xfe, client_capability_flags, 0, 0, 0), true);
}

void MySQLHandler::comPing()
{
    packet_sender->sendPacket(OK_Packet(0x0, client_capability_flags, 0, 0, 0), true);
}

void MySQLHandler::comQuery(ReadBuffer & payload)
{
    bool with_output = false;
    std::function<void(const String &)> set_content_type = [&with_output](const String &) -> void {
        with_output = true;
    };

    const String query("select ''");
    ReadBufferFromString empty_select(query);

    bool should_replace = false;
    // Translate query from MySQL to ClickHouse.
    // This is a temporary workaround until ClickHouse supports the syntax "@@var_name".
    if (std::string(payload.position(), payload.buffer().end()) == "select @@version_comment limit 1")  // MariaDB client starts session with that query
    {
        should_replace = true;
    }

    Context query_context = connection_context;
    executeQuery(should_replace ? empty_select : payload, *out, true, query_context, set_content_type, nullptr);

    if (!with_output)
        packet_sender->sendPacket(OK_Packet(0x00, client_capability_flags, 0, 0, 0), true);
}

void MySQLHandler::authPluginSSL()
{
    throw Exception("ClickHouse was built without SSL support. Try specifying password using double SHA1 in users.xml.", ErrorCodes::SUPPORT_IS_DISABLED);
}

void MySQLHandler::finishHandshakeSSL([[maybe_unused]] size_t packet_size, [[maybe_unused]] char * buf, [[maybe_unused]] size_t pos, [[maybe_unused]] std::function<void(size_t)> read_bytes, [[maybe_unused]] MySQLProtocol::HandshakeResponse & packet)
{
    throw Exception("Client requested SSL, while it is disabled.", ErrorCodes::SUPPORT_IS_DISABLED);
}

#if USE_SSL && USE_POCO_NETSSL
MySQLHandlerSSL::MySQLHandlerSSL(IServer & server_, const Poco::Net::StreamSocket & socket_, bool ssl_enabled, size_t connection_id_, RSA & public_key_, RSA & private_key_)
    : MySQLHandler(server_, socket_, ssl_enabled, connection_id_)
    , public_key(public_key_)
    , private_key(private_key_)
{}

void MySQLHandlerSSL::authPluginSSL()
{
    auth_plugin = std::make_unique<MySQLProtocol::Authentication::Sha256Password>(public_key, private_key, log);
}

void MySQLHandlerSSL::finishHandshakeSSL(size_t packet_size, char * buf, size_t pos, std::function<void(size_t)> read_bytes, MySQLProtocol::HandshakeResponse & packet)
{
    read_bytes(packet_size); /// Reading rest SSLRequest.
    SSLRequest ssl_request;
    ReadBufferFromMemory payload(buf, pos);
    payload.ignore(PACKET_HEADER_SIZE);
    ssl_request.readPayload(payload);
    connection_context.mysql.client_capabilities = ssl_request.capability_flags;
    connection_context.mysql.max_packet_size = ssl_request.max_packet_size ? ssl_request.max_packet_size : MAX_PACKET_LENGTH;
    secure_connection = true;
    ss = std::make_shared<SecureStreamSocket>(SecureStreamSocket::attach(socket(), SSLManager::instance().defaultServerContext()));
    in = std::make_shared<ReadBufferFromPocoSocket>(*ss);
    out = std::make_shared<WriteBufferFromPocoSocket>(*ss);
    connection_context.mysql.sequence_id = 2;
    packet_sender = std::make_shared<PacketSender>(*in, *out, connection_context.mysql.sequence_id);
    packet_sender->max_packet_size = connection_context.mysql.max_packet_size;
    packet_sender->receivePacket(packet); /// Reading HandshakeResponse from secure socket.
}

#endif

}<|MERGE_RESOLUTION|>--- conflicted
+++ resolved
@@ -216,7 +216,6 @@
 
 void MySQLHandler::authenticate(const String & user_name, const String & auth_plugin_name, const String & initial_auth_response)
 {
-<<<<<<< HEAD
     try {
         // For compatibility with JavaScript MySQL client, Native41 authentication plugin is used when possible (if password is specified using double SHA1). Otherwise SHA256 plugin is used.
         auto user = connection_context.getUser(user_name);
@@ -225,17 +224,6 @@
             authPluginSSL();
         }
 
-=======
-    // For compatibility with JavaScript MySQL client, Native41 authentication plugin is used when possible (if password is specified using double SHA1). Otherwise SHA256 plugin is used.
-    auto user = connection_context.getUser(user_name);
-    if (user->authentication.getType() != DB::Authentication::DOUBLE_SHA1_PASSWORD)
-    {
-        authPluginSSL();
-    }
-
-    try
-    {
->>>>>>> 7b6e61ab
         std::optional<String> auth_response = auth_plugin_name == auth_plugin->getName() ? std::make_optional<String>(initial_auth_response) : std::nullopt;
         auth_plugin->authenticate(user_name, auth_response, connection_context, packet_sender, secure_connection, socket().peerAddress());
     }
