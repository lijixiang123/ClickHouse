#pragma once

#include <TableFunctions/ITableFunction.h>

#include <ext/singleton.h>

#include <functional>
#include <memory>
#include <string>
#include <unordered_map>


namespace DB
{

class Context;


/** Lets you get a table function by its name.
  */
class TableFunctionFactory final: public ext::singleton<TableFunctionFactory>
{
public:
    using Creator = std::function<TableFunctionPtr()>;

    using TableFunctions = std::unordered_map<std::string, Creator>;
    /// Register a function by its name.
    /// No locking, you must register all functions before usage of get.
    void registerFunction(const std::string & name, Creator creator);

    template <typename Function>
    void registerFunction()
    {
        auto creator = [] () -> TableFunctionPtr
        {
            return std::make_shared<Function>();
        };
        registerFunction(Function::name, std::move(creator));
    }

    /// Throws an exception if not found.
    TableFunctionPtr get(
        const std::string & name,
        const Context & context) const;

<<<<<<< HEAD
    bool isTableFunctionName(const std::string & name) const;

private:
    using TableFunctions = std::unordered_map<std::string, Creator>;
=======
    const TableFunctions & getAllTableFunctions() const {
        return functions;
    }
>>>>>>> 3e5daae2

private:
    TableFunctions functions;
};

}<|MERGE_RESOLUTION|>--- conflicted
+++ resolved
@@ -42,17 +42,15 @@
     TableFunctionPtr get(
         const std::string & name,
         const Context & context) const;
-
-<<<<<<< HEAD
+        
     bool isTableFunctionName(const std::string & name) const;
 
 private:
     using TableFunctions = std::unordered_map<std::string, Creator>;
-=======
+    
     const TableFunctions & getAllTableFunctions() const {
         return functions;
     }
->>>>>>> 3e5daae2
 
 private:
     TableFunctions functions;
