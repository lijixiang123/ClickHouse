#include <Storages/MergeTree/DataPartsExchange.h>
#include <Storages/IStorage.h>
#include <Common/CurrentMetrics.h>
#include <Common/NetException.h>
#include <Common/typeid_cast.h>
#include <IO/HTTPCommon.h>
#include <Poco/File.h>
#include <ext/scope_guard.h>
#include <Poco/Net/HTTPServerResponse.h>
#include <Poco/Net/HTTPRequest.h>


namespace CurrentMetrics
{
    extern const Metric ReplicatedSend;
    extern const Metric ReplicatedFetch;
}

namespace DB
{

namespace ErrorCodes
{
    extern const int ABORTED;
    extern const int BAD_SIZE_OF_FILE_IN_DATA_PART;
    extern const int CANNOT_WRITE_TO_OSTREAM;
    extern const int CHECKSUM_DOESNT_MATCH;
    extern const int UNKNOWN_TABLE;
<<<<<<< HEAD
    extern const int UNKNOWN_PROTOCOL;
=======
    extern const int INSECURE_PATH;
>>>>>>> 9116c089
}

namespace DataPartsExchange
{

namespace
{

std::string getEndpointId(const std::string & node_id)
{
    return "DataPartsExchange:" + node_id;
}

}

std::string Service::getId(const std::string & node_id) const
{
    return getEndpointId(node_id);
}

void Service::processQuery(const Poco::Net::HTMLForm & params, ReadBuffer & /*body*/, WriteBuffer & out, Poco::Net::HTTPServerResponse & response)
{
    if (blocker.isCancelled())
        throw Exception("Transferring part to replica was cancelled", ErrorCodes::ABORTED);

    /// "0" for backward compatibility
    String protocol_version = params.get("protocol_version", "0");

    String part_name;

    if (protocol_version == "0")
        part_name = params.get("part");
    else if (protocol_version == "1")
        part_name = params.get("part_name");
    else
        throw Exception("Unsupported fetch protocol version", ErrorCodes::UNKNOWN_PROTOCOL);

    static std::atomic_uint total_sends {0};

    if ((data.settings.replicated_max_parallel_sends && total_sends >= data.settings.replicated_max_parallel_sends)
        || (data.settings.replicated_max_parallel_sends_for_table && data.current_table_sends >= data.settings.replicated_max_parallel_sends_for_table))
    {
        response.setStatus(std::to_string(HTTP_TOO_MANY_REQUESTS));
        response.setReason("Too many concurrent fetches, try again later");
        response.set("Retry-After", "10");
        response.setChunkedTransferEncoding(false);
        return;
    }
    ++total_sends;
    SCOPE_EXIT({--total_sends;});

    ++data.current_table_sends;
    SCOPE_EXIT({--data.current_table_sends;});

    StoragePtr owned_storage = storage.lock();
    if (!owned_storage)
        throw Exception("The table was already dropped", ErrorCodes::UNKNOWN_TABLE);

    LOG_TRACE(log, "Sending part " << part_name);

    try
    {
        auto storage_lock = owned_storage->lockStructureForShare(false, RWLockImpl::NO_QUERY);

        MergeTreeData::DataPartPtr part = findPart(part_name);

        std::shared_lock<std::shared_mutex> part_lock(part->columns_lock);

        CurrentMetrics::Increment metric_increment{CurrentMetrics::ReplicatedSend};

        /// We'll take a list of files from the list of checksums.
        MergeTreeData::DataPart::Checksums checksums = part->checksums;
        /// Add files that are not in the checksum list.
        checksums.files["checksums.txt"];
        checksums.files["columns.txt"];

        MergeTreeData::DataPart::Checksums data_checksums;

        if (protocol_version == "1")
        {
            /// Get size of all files
            UInt64 all_part_files_size = 0;
            for (const auto &it : checksums.files)
            {
                String file_name = it.first;
                String path = part->getFullPath() + file_name;
                all_part_files_size += Poco::File(path).getSize();
            }
            writeBinary(all_part_files_size, out);
        }

        writeBinary(checksums.files.size(), out);

        for (const auto & it : checksums.files)
        {
            String file_name = it.first;

            String path = part->getFullPath() + file_name;

            UInt64 size = Poco::File(path).getSize();

            writeStringBinary(it.first, out);
            writeBinary(size, out);

            ReadBufferFromFile file_in(path);
            HashingWriteBuffer hashing_out(out);
            copyData(file_in, hashing_out, blocker.getCounter());

            if (blocker.isCancelled())
                throw Exception("Transferring part to replica was cancelled", ErrorCodes::ABORTED);

            if (hashing_out.count() != size)
                throw Exception("Unexpected size of file " + path, ErrorCodes::BAD_SIZE_OF_FILE_IN_DATA_PART);

            writePODBinary(hashing_out.getHash(), out);

            if (file_name != "checksums.txt" &&
                file_name != "columns.txt")
                data_checksums.addFile(file_name, hashing_out.count(), hashing_out.getHash());
        }

        part->checksums.checkEqual(data_checksums, false);
    }
    catch (const NetException &)
    {
        /// Network error or error on remote side. No need to enqueue part for check.
        throw;
    }
    catch (const Exception & e)
    {
        if (e.code() != ErrorCodes::ABORTED && e.code() != ErrorCodes::CANNOT_WRITE_TO_OSTREAM)
            data.reportBrokenPart(part_name);
        throw;
    }
    catch (...)
    {
        data.reportBrokenPart(part_name);
        throw;
    }
}

MergeTreeData::DataPartPtr Service::findPart(const String & name)
{
    /// It is important to include PreCommitted and Outdated parts here because remote replicas cannot reliably
    /// determine the local state of the part, so queries for the parts in these states are completely normal.
    auto part = data.getPartIfExists(
        name, {MergeTreeDataPartState::PreCommitted, MergeTreeDataPartState::Committed, MergeTreeDataPartState::Outdated});
    if (part)
        return part;

    throw Exception("No part " + name + " in table", ErrorCodes::NO_SUCH_DATA_PART);
}

MergeTreeData::MutableDataPartPtr Fetcher::fetchPart(
    const String & part_name,
    const String & replica_path,
    const String & host,
    int port,
    const ConnectionTimeouts & timeouts,
    const String & user,
    const String & password,
    const String & interserver_scheme,
    bool to_detached,
    const String & tmp_prefix_)
{
    Poco::URI uri;
    uri.setScheme(interserver_scheme);
    uri.setHost(host);
    uri.setPort(port);
    uri.setQueryParameters(
    {
        {"endpoint",         getEndpointId(replica_path)},
        {"part_name",        part_name},
        {"protocol_version", "1"},
        {"compress",         "false"}
    });

    Poco::Net::HTTPBasicCredentials creds{};
    if (!user.empty())
    {
        creds.setUsername(user);
        creds.setPassword(password);
    }

    bool protocol_error = true;
    try
    {
        PooledReadWriteBufferFromHTTP in{
            uri,
            Poco::Net::HTTPRequest::HTTP_POST,
            {},
            timeouts,
            creds,
            DBMS_DEFAULT_BUFFER_SIZE,
            data.settings.replicated_max_parallel_fetches_for_host
        };

        UInt64 sum_files_size;
        readBinary(sum_files_size, in);

        protocol_error = false;

        auto reservation = data.reserveSpaceForPart(sum_files_size);
        return downloadPart(part_name, replica_path, to_detached, tmp_prefix_, std::move(reservation), in);
    }
    catch (const Exception & e) ///@TODO_IGR ASK maybe catch connection and others error here
    {
        if (!protocol_error)
            throw;
        LOG_WARNING(log, "Looks like old ClickHouse version node. Trying to use fetch protocol version 0 (" + String(e.what()) + ")"); ///@TODO_IGR ASK new msg
    }

    /// Protocol error
    /// Seems to be replica without protocol_version "1" supporting
    /// Try to use old one
    Poco::URI uri_v0;
    uri_v0.setScheme(interserver_scheme);
    uri_v0.setHost(host);
    uri_v0.setPort(port);
    uri_v0.setQueryParameters(
    {
        {"endpoint", getEndpointId(replica_path)},
        {"part",     part_name},
        {"compress", "false"}
    });

    PooledReadWriteBufferFromHTTP in{
        uri_v0,
        Poco::Net::HTTPRequest::HTTP_POST,
        {},
        timeouts,
        creds,
        DBMS_DEFAULT_BUFFER_SIZE,
        data.settings.replicated_max_parallel_fetches_for_host
    };

    /// We don't know real size of part
    auto reservation = data.reserveOnMaxDiskWithoutReservation();
    return downloadPart(part_name, replica_path, to_detached, tmp_prefix_, std::move(reservation), in);
}

MergeTreeData::MutableDataPartPtr Fetcher::downloadPart(
    const String & part_name,
    const String & replica_path,
    bool to_detached,
    const String & tmp_prefix_,
    const DiskSpace::ReservationPtr reservation,
    PooledReadWriteBufferFromHTTP & in)
{

    size_t files;
    readBinary(files, in);

    static const String TMP_PREFIX = "tmp_fetch_";
    String tmp_prefix = tmp_prefix_.empty() ? TMP_PREFIX : tmp_prefix_;

    String relative_part_path = String(to_detached ? "detached/" : "") + tmp_prefix + part_name;
<<<<<<< HEAD

    String part_path = data.getFullPathOnDisk(reservation->getDisk());

    String absolute_part_path = part_path + relative_part_path + "/";
=======
    String absolute_part_path = Poco::Path(data.getFullPath() + relative_part_path + "/").absolute().toString();
>>>>>>> 9116c089
    Poco::File part_file(absolute_part_path);

    if (part_file.exists())
        throw Exception("Directory " + absolute_part_path + " already exists.", ErrorCodes::DIRECTORY_ALREADY_EXISTS);

    CurrentMetrics::Increment metric_increment{CurrentMetrics::ReplicatedFetch};

    part_file.createDirectory();

    MergeTreeData::MutableDataPartPtr new_data_part = std::make_shared<MergeTreeData::DataPart>(data, reservation->getDisk(), part_name);
    new_data_part->relative_path = relative_part_path;
    new_data_part->is_temp = true;


    MergeTreeData::DataPart::Checksums checksums;
    for (size_t i = 0; i < files; ++i)
    {
        String file_name;
        UInt64 file_size;

        readStringBinary(file_name, in);
        readBinary(file_size, in);

        /// File must be inside "absolute_part_path" directory.
        /// Otherwise malicious ClickHouse replica may force us to write to arbitrary path.
        String absolute_file_path = Poco::Path(absolute_part_path + file_name).absolute().toString();
        if (!startsWith(absolute_file_path, absolute_part_path))
            throw Exception("File path (" + absolute_file_path + ") doesn't appear to be inside part path (" + absolute_part_path + ")."
                " This may happen if we are trying to download part from malicious replica or logical error.",
                ErrorCodes::INSECURE_PATH);

        WriteBufferFromFile file_out(absolute_file_path);
        HashingWriteBuffer hashing_out(file_out);
        copyData(in, hashing_out, file_size, blocker.getCounter());

        if (blocker.isCancelled())
        {
            /// NOTE The is_cancelled flag also makes sense to check every time you read over the network, performing a poll with a not very large timeout.
            /// And now we check it only between read chunks (in the `copyData` function).
            part_file.remove(true);
            throw Exception("Fetching of part was cancelled", ErrorCodes::ABORTED);
        }

        MergeTreeDataPartChecksum::uint128 expected_hash;
        readPODBinary(expected_hash, in);

        if (expected_hash != hashing_out.getHash())
            throw Exception("Checksum mismatch for file " + absolute_part_path + file_name + " transferred from " + replica_path,
                ErrorCodes::CHECKSUM_DOESNT_MATCH);

        if (file_name != "checksums.txt" &&
            file_name != "columns.txt")
            checksums.addFile(file_name, file_size, expected_hash);
    }

    assertEOF(in);

    new_data_part->modification_time = time(nullptr);
    new_data_part->loadColumnsChecksumsIndexes(true, false);
    new_data_part->checksums.checkEqual(checksums, false);

    return new_data_part;
}

}

}<|MERGE_RESOLUTION|>--- conflicted
+++ resolved
@@ -26,11 +26,8 @@
     extern const int CANNOT_WRITE_TO_OSTREAM;
     extern const int CHECKSUM_DOESNT_MATCH;
     extern const int UNKNOWN_TABLE;
-<<<<<<< HEAD
     extern const int UNKNOWN_PROTOCOL;
-=======
     extern const int INSECURE_PATH;
->>>>>>> 9116c089
 }
 
 namespace DataPartsExchange
@@ -288,14 +285,7 @@
     String tmp_prefix = tmp_prefix_.empty() ? TMP_PREFIX : tmp_prefix_;
 
     String relative_part_path = String(to_detached ? "detached/" : "") + tmp_prefix + part_name;
-<<<<<<< HEAD
-
-    String part_path = data.getFullPathOnDisk(reservation->getDisk());
-
-    String absolute_part_path = part_path + relative_part_path + "/";
-=======
-    String absolute_part_path = Poco::Path(data.getFullPath() + relative_part_path + "/").absolute().toString();
->>>>>>> 9116c089
+    String absolute_part_path = Poco::Path(data.getFullPathOnDisk(reservation->getDisk()) + relative_part_path + "/").absolute().toString();
     Poco::File part_file(absolute_part_path);
 
     if (part_file.exists())
