--- conflicted
+++ resolved
@@ -1359,15 +1359,14 @@
             ["bash", "-c", 'grep "{}" /var/log/clickhouse-server/clickhouse-server.log || true'.format(substring)])
         return len(result) > 0
 
-<<<<<<< HEAD
     def grep_in_log(self, substring):
         result = self.exec_in_container(
             ["bash", "-c", 'grep "{}" /var/log/clickhouse-server/clickhouse-server.log || true'.format(substring)])
-=======
+        return result
+
     def count_in_log(self, substring):
         result = self.exec_in_container(
             ["bash", "-c", 'grep "{}" /var/log/clickhouse-server/clickhouse-server.log | wc -l'.format(substring)])
->>>>>>> a07dfe32
         return result
 
     def wait_for_log_line(self, regexp, filename='/var/log/clickhouse-server/clickhouse-server.log', timeout=30, repetitions=1, look_behind_lines=100):
