#!/usr/bin/env python3
#-*- coding: utf-8 -*-
import subprocess
import os
import getpass
import argparse
import logging
import signal
import subprocess
import sys

CUR_FILE_DIR = os.path.dirname(os.path.realpath(__file__))
DEFAULT_CLICKHOUSE_ROOT = os.path.abspath(os.path.join(CUR_FILE_DIR, "../../"))
CURRENT_WORK_DIR = os.getcwd()
CONTAINER_NAME = "clickhouse_integration_tests"

CONFIG_DIR_IN_REPO = "programs/server"
INTERGATION_DIR_IN_REPO = "tests/integration"
SRC_DIR_IN_REPO = "src"

DIND_INTEGRATION_TESTS_IMAGE_NAME = "yandex/clickhouse-integration-tests-runner"

def check_args_and_update_paths(args):
    if args.clickhouse_root:
        if not os.path.isabs(args.clickhouse_root):
            CLICKHOUSE_ROOT = os.path.abspath(args.clickhouse_root)
        else:
            CLICKHOUSE_ROOT = args.clickhouse_root
    else:
        logging.info("ClickHouse root is not set. Will use %s" % (DEFAULT_CLICKHOUSE_ROOT))
        CLICKHOUSE_ROOT = DEFAULT_CLICKHOUSE_ROOT

    if not os.path.isabs(args.binary):
        args.binary = os.path.abspath(os.path.join(CURRENT_WORK_DIR, args.binary))

    if not args.odbc_bridge_binary:
        args.odbc_bridge_binary = os.path.join(os.path.dirname(args.binary), 'clickhouse-odbc-bridge')
    elif not os.path.isabs(args.odbc_bridge_binary):
        args.odbc_bridge_binary = os.path.abspath(os.path.join(CURRENT_WORK_DIR, args.odbc_bridge_binary))

    if not args.library_bridge_binary:
        args.library_bridge_binary = os.path.join(os.path.dirname(args.binary), 'clickhouse-library-bridge')
    elif not os.path.isabs(args.library_bridge_binary):
        args.library_bridge_binary = os.path.abspath(os.path.join(CURRENT_WORK_DIR, args.library_bridge_binary))

    if args.base_configs_dir:
        if not os.path.isabs(args.base_configs_dir):
            args.base_configs_dir = os.path.abspath(os.path.join(CURRENT_WORK_DIR, args.base_configs_dir))
    else:
        args.base_configs_dir = os.path.abspath(os.path.join(CLICKHOUSE_ROOT, CONFIG_DIR_IN_REPO))
        logging.info("Base configs dir is not set. Will use %s" % (args.base_configs_dir))

    if args.cases_dir:
        if not os.path.isabs(args.cases_dir):
            args.cases_dir = os.path.abspath(os.path.join(CURRENT_WORK_DIR, args.cases_dir))
    else:
        args.cases_dir = os.path.abspath(os.path.join(CLICKHOUSE_ROOT, INTERGATION_DIR_IN_REPO))
        logging.info("Cases dir is not set. Will use %s" % (args.cases_dir))

    if args.src_dir:
        if not os.path.isabs(args.src_dir):
            args.src_dir = os.path.abspath(os.path.join(CURRENT_WORK_DIR, args.src_dir))
    else:
        args.src_dir = os.path.abspath(os.path.join(CLICKHOUSE_ROOT, SRC_DIR_IN_REPO))
        logging.info("src dir is not set. Will use %s" % (args.src_dir))

<<<<<<< HEAD
    logging.info("base_configs_dir: %s ,  binary: %s, cases_dir: %s " % (args.base_configs_dir, args.binary, args.cases_dir))
=======
    logging.info("base_configs_dir: {}, binary: {}, cases_dir: {} ".format(args.base_configs_dir, args.binary, args.cases_dir))
>>>>>>> e85d87fe

    for path in [args.binary, args.odbc_bridge_binary, args.library_bridge_binary, args.base_configs_dir, args.cases_dir, CLICKHOUSE_ROOT]:
        if not os.path.exists(path):
            raise Exception("Path {} doesn't exist".format(path))

    if args.dockerd_volume:
        if not os.path.isabs(args.dockerd_volume):
            args.src_dir = os.path.abspath(os.path.join(CURRENT_WORK_DIR, args.dockerd_volume))

    if not os.path.exists(os.path.join(args.base_configs_dir, "config.xml")):
        raise Exception("No configs.xml in {}".format(args.base_configs_dir))

    if not os.path.exists(os.path.join(args.base_configs_dir, "users.xml")):
        raise Exception("No users.xml in {}".format(args.base_configs_dir))

def docker_kill_handler_handler(signum, frame):
    subprocess.check_call('docker kill $(docker ps -a -q --filter name={name} --format="{{{{.ID}}}}")'.format(name=CONTAINER_NAME), shell=True)
    raise KeyboardInterrupt("Killed by Ctrl+C")

signal.signal(signal.SIGINT, docker_kill_handler_handler)

# Integration tests runner should allow to run tests on several versions of ClickHouse.
# Integration tests should be portable.
# To run integration tests following artfacts should be sufficient:
#   - clickhouse binaries (env CLICKHOUSE_TESTS_SERVER_BIN_PATH or --binary arg)
#   - clickhouse default configs(config.xml, users.xml) from same version as binary (env CLICKHOUSE_TESTS_BASE_CONFIG_DIR or --base-configs-dir arg)
#   - odbc bridge binary (env CLICKHOUSE_TESTS_ODBC_BRIDGE_BIN_PATH or --odbc-bridge-binary arg)
#   - library bridge binary (env CLICKHOUSE_TESTS_LIBRARY_BRIDGE_BIN_PATH or --library-bridge-binary)
#   - tests/integration directory with all test cases and configs (env CLICKHOUSE_TESTS_INTEGRATION_PATH or --cases-dir)
#
# 1) --clickhouse-root is only used to determine other paths on default places
# 2) path of runner script is used to determine paths for trivial case, when we run it from repository

if __name__ == "__main__":
    logging.basicConfig(level=logging.INFO, format='%(asctime)s %(message)s')
    parser = argparse.ArgumentParser(description="ClickHouse integration tests runner")

    parser.add_argument(
        "--binary",
        default=os.environ.get("CLICKHOUSE_TESTS_SERVER_BIN_PATH", os.environ.get("CLICKHOUSE_TESTS_CLIENT_BIN_PATH", "/usr/bin/clickhouse")),
        help="Path to clickhouse binary. For example /usr/bin/clickhouse")

    parser.add_argument(
        "--odbc-bridge-binary",
        default=os.environ.get("CLICKHOUSE_TESTS_ODBC_BRIDGE_BIN_PATH", ""),
        help="Path to clickhouse-odbc-bridge binary. Defaults to clickhouse-odbc-bridge in the same dir as clickhouse.")

    parser.add_argument(
        "--library-bridge-binary",
        default=os.environ.get("CLICKHOUSE_TESTS_LIBRARY_BRIDGE_BIN_PATH", ""),
        help="Path to clickhouse-library-bridge binary. Defaults to clickhouse-library-bridge in the same dir as clickhouse.")

    parser.add_argument(
        "--base-configs-dir",
        default=os.environ.get("CLICKHOUSE_TESTS_BASE_CONFIG_DIR"),
        help="Path to clickhouse base configs directory with config.xml/users.xml")

    parser.add_argument(
        "--cases-dir",
        default=os.environ.get("CLICKHOUSE_TESTS_INTEGRATION_PATH"),
        help="Path to integration tests cases and configs directory. For example tests/integration in repository")

    parser.add_argument(
        "--src-dir",
        default=os.environ.get("CLICKHOUSE_SRC_DIR"),
        help="Path to the 'src' directory in repository. Used to provide schemas (e.g. *.proto) for some tests when those schemas are located in the 'src' directory")

    parser.add_argument(
        "--clickhouse-root",
        help="Path to repository root folder. Used to take configuration from repository default paths.")

    parser.add_argument(
        "--command",
        default='',
        help="Set it to run some other command in container (for example bash)")

    parser.add_argument(
        "--disable-net-host",
        action='store_true',
        default=False,
        help="Don't use net host in parent docker container")

    parser.add_argument(
        "--docker-image-version",
        default="latest",
        help="Version of docker image which runner will use to run tests")

    parser.add_argument(
        "--docker-compose-images-tags",
        action="append",
        help="Set non-default tags for images used in docker compose recipes(yandex/my_container:my_tag)")

    parser.add_argument(
        "-n", "--parallel",
        action="store",
        dest="parallel",
        help="Parallelism")

    parser.add_argument(
        "-t", "--tests_list",
        action="store",
        nargs='+',
        default=[],
        dest="tests_list",
        help="List of tests to run")

    parser.add_argument(
        "--tmpfs",
        action='store_true',
        default=False,
        dest="tmpfs",
        help="Use tmpfs for dockerd files")

    parser.add_argument(
        "--dockerd-volume-dir",
        action='store',
        dest="dockerd_volume",
        help="Bind volume to this dir to use for dockerd files")

    parser.add_argument('pytest_args', nargs='*', help="args for pytest command")

    args = parser.parse_args()

    check_args_and_update_paths(args)

    parallel_args = ""
    if args.parallel:
        parallel_args += "--dist=loadfile"
        parallel_args += " -n {}".format(args.parallel)

    net = ""
    if not args.disable_net_host:
        net = "--net=host"

    env_tags = ""

    if args.docker_compose_images_tags is not None:
        for img_tag in args.docker_compose_images_tags:
            [image, tag] = img_tag.split(":")
            if image == "yandex/clickhouse-mysql-golang-client":
                env_tags += "-e {}={} ".format("DOCKER_MYSQL_GOLANG_CLIENT_TAG", tag)
            elif image == "yandex/clickhouse-mysql-java-client":
                env_tags += "-e {}={} ".format("DOCKER_MYSQL_JAVA_CLIENT_TAG", tag)
            elif image == "yandex/clickhouse-mysql-js-client":
                env_tags += "-e {}={} ".format("DOCKER_MYSQL_JS_CLIENT_TAG", tag)
            elif image == "yandex/clickhouse-mysql-php-client":
                env_tags += "-e {}={} ".format("DOCKER_MYSQL_PHP_CLIENT_TAG", tag)
            elif image == "yandex/clickhouse-postgresql-java-client":
                env_tags += "-e {}={} ".format("DOCKER_POSTGRESQL_JAVA_CLIENT_TAG", tag)
            elif image == "yandex/clickhouse-integration-test":
                env_tags += "-e {}={} ".format("DOCKER_BASE_TAG", tag)
            elif image == "yandex/clickhouse-kerberos-kdc":
                env_tags += "-e {}={}".format("DOCKER_KERBEROS_KDC_TAG", tag)
            else:
                logging.info("Unknown image %s" % (image))

    # create named volume which will be used inside to store images and other docker related files,
    # to avoid redownloading it every time
    #
    # should be removed manually when not needed
    dockerd_internal_volume = ""
    if args.tmpfs:
        dockerd_internal_volume = "--tmpfs /var/lib/docker -e DOCKER_RAMDISK=true"
    elif args.dockerd_volume:
        dockerd_internal_volume = "--mount type=bind,source={},target=/var/lib/docker".format(args.dockerd_volume)
    else:
        subprocess.check_call('docker volume create {name}_volume'.format(name=CONTAINER_NAME), shell=True)
        dockerd_internal_volume = "--volume={}_volume:/var/lib/docker".format(CONTAINER_NAME)

    # enable tty mode & interactive for docker if we have real tty
    tty = ""
    if sys.stdout.isatty() and sys.stdin.isatty():
        tty = "-it"


    cmd = "docker run {net} {tty} --rm --name {name} --privileged \
        --volume={odbc_bridge_bin}:/clickhouse-odbc-bridge --volume={bin}:/clickhouse \
        --volume={library_bridge_bin}:/clickhouse-library-bridge --volume={bin}:/clickhouse \
        --volume={base_cfg}:/clickhouse-config --volume={cases_dir}:/ClickHouse/tests/integration \
        --volume={src_dir}/Server/grpc_protos:/ClickHouse/src/Server/grpc_protos \
        {dockerd_internal_volume} -e DOCKER_CLIENT_TIMEOUT=120 -e COMPOSE_HTTP_TIMEOUT=300 \
        {env_tags} -e PYTEST_OPTS='{parallel} {opts} {tests_list}' {img} {command}".format(
        net=net,
        tty=tty,
        bin=args.binary,
        odbc_bridge_bin=args.odbc_bridge_binary,
        library_bridge_bin=args.library_bridge_binary,
        base_cfg=args.base_configs_dir,
        cases_dir=args.cases_dir,
        src_dir=args.src_dir,
        env_tags=env_tags,
        parallel=parallel_args,
        opts=' '.join(args.pytest_args),
        tests_list=' '.join(args.tests_list),
        dockerd_internal_volume=dockerd_internal_volume,
        img=DIND_INTEGRATION_TESTS_IMAGE_NAME + ":" + args.docker_image_version,
        name=CONTAINER_NAME,
        command=args.command
    )

    print(("Running pytest container as: '" + cmd + "'."))
    subprocess.check_call(cmd, shell=True)<|MERGE_RESOLUTION|>--- conflicted
+++ resolved
@@ -64,11 +64,7 @@
         args.src_dir = os.path.abspath(os.path.join(CLICKHOUSE_ROOT, SRC_DIR_IN_REPO))
         logging.info("src dir is not set. Will use %s" % (args.src_dir))
 
-<<<<<<< HEAD
-    logging.info("base_configs_dir: %s ,  binary: %s, cases_dir: %s " % (args.base_configs_dir, args.binary, args.cases_dir))
-=======
     logging.info("base_configs_dir: {}, binary: {}, cases_dir: {} ".format(args.base_configs_dir, args.binary, args.cases_dir))
->>>>>>> e85d87fe
 
     for path in [args.binary, args.odbc_bridge_binary, args.library_bridge_binary, args.base_configs_dir, args.cases_dir, CLICKHOUSE_ROOT]:
         if not os.path.exists(path):
