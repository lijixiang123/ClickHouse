#!/usr/bin/env python3
import os
import sys
from testflows.core import *

append_path(sys.path, "..", "..")

from helpers.cluster import Cluster
from helpers.argparser import argparser
from ldap.role_mapping.requirements import *

# Cross-outs of known fails
xfails = {
   "mapping/roles removed and added in parallel":
       [(Fail, "known bug")],
   "user dn detection/mapping/roles removed and added in parallel":
       [(Fail, "known bug")]
}

@TestFeature
@Name("role mapping")
@ArgumentParser(argparser)
@Specifications(
    SRS_014_ClickHouse_LDAP_Role_Mapping
)
@Requirements(
    RQ_SRS_014_LDAP_RoleMapping("1.0")
)
@XFails(xfails)
def regression(self, local, clickhouse_binary_path, stress=None, parallel=None):
    """ClickHouse LDAP role mapping regression module.
    """
    top().terminating = False
    nodes = {
        "clickhouse": ("clickhouse1", "clickhouse2", "clickhouse3"),
    }

    if stress is not None:
        self.context.stress = stress
    if parallel is not None:
        self.context.parallel = parallel

    with Cluster(local, clickhouse_binary_path, nodes=nodes,
            docker_compose_project_dir=os.path.join(current_dir(), "ldap_role_mapping_env")) as cluster:
        self.context.cluster = cluster

        Scenario(run=load("ldap.authentication.tests.sanity", "scenario"), name="ldap sanity")
        Feature(run=load("ldap.role_mapping.tests.server_config", "feature"))
        Feature(run=load("ldap.role_mapping.tests.mapping", "feature"))
<<<<<<< HEAD
        Feature(run=load("ldap.role_mapping.tests.user_dn_detection", "feature"))
=======
        #Feature(run=load("ldap.role_mapping.tests.user_dn_detection", "feature"))
>>>>>>> 662888ae

if main():
    regression()<|MERGE_RESOLUTION|>--- conflicted
+++ resolved
@@ -47,11 +47,7 @@
         Scenario(run=load("ldap.authentication.tests.sanity", "scenario"), name="ldap sanity")
         Feature(run=load("ldap.role_mapping.tests.server_config", "feature"))
         Feature(run=load("ldap.role_mapping.tests.mapping", "feature"))
-<<<<<<< HEAD
-        Feature(run=load("ldap.role_mapping.tests.user_dn_detection", "feature"))
-=======
         #Feature(run=load("ldap.role_mapping.tests.user_dn_detection", "feature"))
->>>>>>> 662888ae
 
 if main():
     regression()