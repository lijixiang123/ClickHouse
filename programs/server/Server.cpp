--- conflicted
+++ resolved
@@ -78,15 +78,12 @@
 #include <Server/PostgreSQLHandlerFactory.h>
 #include <Server/ProtocolServerAdapter.h>
 #include <Server/HTTP/HTTPServer.h>
-<<<<<<< HEAD
 
 #include <Common/FrequencyHolder.h>
 
-=======
 #include <Interpreters/AsynchronousInsertQueue.h>
 #include <Compression/CompressionCodecEncrypted.h>
 #include <filesystem>
->>>>>>> 90cddb03
 
 #if !defined(ARCADIA_BUILD)
 #   include "config_core.h"
@@ -753,21 +750,20 @@
     /// encoding frequencies
     {
         const std::string & encode_frequency_path = config().getString("encoding_frequencies_path", path);
-        FrequencyHolder::getInstance().parseEncodingFrequencies(path + encode_frequency_path);
+        FrequencyHolder::getInstance().parseEncodingFrequencies(path.string() + encode_frequency_path);
     }
 
     /// programming languages frequencies
     {
         const std::string & programming_frequency_path = config().getString("programming_lang_frequencies_path", path);
-        FrequencyHolder::getInstance().parseProgrammingFrequency(path + programming_frequency_path);
+        FrequencyHolder::getInstance().parseProgrammingFrequency(path.string() + programming_frequency_path);
     }
 
     /// emotional dictionary
     {
         const std::string & emotional_dict_path = config().getString("emotional_dict_path", path);
-        FrequencyHolder::getInstance().parseEmotionalDict(path + emotional_dict_path);
-    }
-
+        FrequencyHolder::getInstance().parseEmotionalDict(path.string() + emotional_dict_path);
+    }
 
     {
         fs::create_directories(path / "data/");
